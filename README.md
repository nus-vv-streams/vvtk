# VVTk: A Toolkit for Volumetric Video Researchers

![format badge](https://github.com/nus-vv-streams/vivotk/actions/workflows/format.yml/badge.svg)
![build badge](https://github.com/nus-vv-streams/vivotk/actions/workflows/build.yml/badge.svg)

## How to Install?

1. Install the latest Rust compiler from the [official website](https://www.rust-lang.org/tools/install)
2. Verify if `cargo` and `rustc` have been installed successfully using `cargo --version` and `rustc --version`
3. If you are using **linux**, make sure `gcc`, `g++`, `cmake`, `libssl-dev`, `pkg-config`, `libfontconfig1-dev` are installed
4. Compile and build the binaries with `cargo build --release --bins`
5. Install the binaries if you want to use it anywhere you want. `cargo install --path .`
6. Use `vv` and `vvplay` in other directory. Now you are good to go!
7. Download the [8i_dataset](https://plenodb.jpeg.org/pc/8ilabs/) to use and test our tool!

## Commands

### `vv`

Provides subcommands that can be chained together. The inputs and outputs of a subcommand must be specified with the `+input=` or `+in` followed by a comma separated list of inputs or `+output=` or `+out` to denote the name of its output stream. Note that `+input` must be specified for commands other than `read`.

```shell
Usage: vv <COMMAND>

Commands:
  convert     Converts a pointcloud file from one format to another.
                  Supported formats are .pcd and .ply.
                  Supported storage types are binary and ascii.
  write       Writes from input stream into a file, input stream can be pointcloud data or metrics
  read        Reads in one of our supported file formats. 
                  Files can be of the type .pcd .ply. 
                  The path can be a file path or a directory path contains these files.
  render      Writes point clouds from the input stream into images
  metrics     Calculates the metrics given two input streams.
                  First input stream is the original.
                  Second is the reconstructed.
                  Then uses write command to write the metrics into a text file.
  downsample  Downsample a pointcloud from the stream
  upsample    Upsamples a pointcloud from the stream
<<<<<<< HEAD
  normal      Performs normal estimation on point clouds.
=======
  info        Get the info of a pointcloud file or directory.
                  Supported formats are .pcd and .ply.
                  If no option is specified, all info will be printed.
  dash        Dash will simulate a varying network conditions. 
                  Dash reads in one of our supported file formats. 
                  Files can be of the type .pcd .ply. 
                  The path can be a file path or a directory path contains these files.
>>>>>>> 779f86ff
  help        Print this message or the help of the given subcommand(s)

Options:
  -h, --help  Print help
```

***Example***

```shell
vv read ./ply_ascii +output=ply_a \
        write --output-format pcd --storage-type binary \
        ./pcd_binary +input=ply_a
```

Alternatively, you can use `+in` and `+out` as a shortcut to `+input` and `+output`.

```shell
vv read ./ply_ascii +out=ply_a \
        write --output-format pcd --storage-type binary \
        ./pcd_binary +in=ply_a
```

#### `read`

Reads in one of our supported file formats. Files can be of the type `.pcd` `.ply`. The path can be a file path or a directory path contains these files.

```shell
Usage: read [OPTIONS] [FILES]...

Arguments:
  [FILES]...  Files, glob patterns, directories

Options:
  -t, --filetype <FILETYPE>  [default: all] [possible values: all, ply, pcd]
  -n, --num <NUM>            read previous n files after sorting lexicalgraphically
  -h, --help                 Print help
```

```shell
vv read ./Ply +output=plys
```

Read only 10 files from a folder, specifying `--num` is useful to check the command is working as expected.

```shell
vv read ./Ply --num 10 +output=plys
```

#### `render`

Writes point clouds from the input stream into images(png) or videos(mp4).
To render point clouds into mp4, you need to make sure `ffmepg` is installed.

```shell
Usage: render [OPTIONS] <OUTPUT_DIR> 

Arguments:
  <OUTPUT_DIR>  Directory to store output png images

Options:
  -x, --camera-x <CAMERA_X>        [default: 0]
  -y, --camera-y <CAMERA_Y>        [default: 0]
  -z, --camera-z <CAMERA_Z>        [default: 1.8]
      --yaw <CAMERA_YAW>           [default: -90]
      --pitch <CAMERA_PITCH>       [default: 0]
      --width <WIDTH>              [default: 1600]
      --height <HEIGHT>            [default: 900]
      --name-length <NAME_LENGTH>  [default: 5]
      --bg-color <BG_COLOR>        [default: rgb(255,255,255)]
      --format <RENDER_FORMAT>     [default: png] [possible values: png, mp4]
      --fps <FPS>                  [default: 30]
      --verbose
  -h, --help                       Print help
```

***render to png example***

```shell
vv read ./Ply +output=plys \
        render ./Pngs +input=plys
```

***render to mp4 example***

Read 60 frames of pointcloud and render them into a mp4 video with fps=20. This is done by first render them into png files, and then use `ffmpeg` to convert the images into a mp4 video.

```shell
vv read -n 60 ./pcd +output=pcd \
    render ./mp4 \
    +input=f --format mp4 --fps 20
```

#### `metrics`

Calculates the metrics given two input streams where the first input stream is the original and the second is the reconstructed one. Then uses `write` command to write the metrics into a text file. Currently we support a number of commanly used metrics such as `ACD(Asymmetric Chamfer Distance)`, `CD(Chamfer Distance)`, `CD-PSNR`, `HD(Hausdorff Distance)`, `L-CPSNR(Luminance Color PSNR)`, `VQoE(Viola et al.’s QoE)`.
If no metric is specified, all metrics will be outputed.

```shell
Usage: metrics [OPTIONS]

Options:
  -m, --metrics <METRICS>...  [default: all] [possible values: acd, cd, cd-psnr, hd, lc-psnr, v-qoe, all]
  -h, --help             Print help
```

The following command will write all metrics.

```shell
vv read ./original +output=original \
        read ./reconstructed +output=reconstructed \
        metrics +input=original,reconstructed +output=metrics \
        write ./metrics +input=metrics
```

Specify the metrics by using --metrics, use space ',' as a delimiter for more than one metric.

```shell
vv read ./original +output=original \
        read ./reconstructed +output=reconstructed \
        metrics +input=original,reconstructed +output=metrics --metrics acd,cd,hd \
        write ./metrics +input=metrics
```

#### `write`

Writes from input stream into a file, input stream can be pointcloud data or metrics

```shell
Usage: write [OPTIONS] <OUTPUT_DIR>

Arguments:
  <OUTPUT_DIR>  output directory to store point cloud files or metrics

Options:
      --output-format <OUTPUT_FORMAT>  [default: pcd]
  -s, --storage-type <STORAGE_TYPE>    [default: binary]
      --name-length <NAME_LENGTH>      [default: 5]
  -h, --help                           Print help
```

***Writing metrics***

```shell
vv read ./original +output=original \
        read ./reconstructed +output=reconstructed \
        metrics +input=original,reconstructed +output=metrics \
        write ./metrics +input=metrics 
```

#### `upsample`

Upsamples a point cloud.

```shell
Usage: upsample --factor <FACTOR>

Options:
  -f, --factor <FACTOR>  
  -h, --help             Print help
```

***Upsampling a file***

Upsamples pcd files and write as ply binary

```shell
vv read ./pcd +output=pcdb \
       upsample --factor 2 +input=pcdb +output=pcdb_up \
       write ./pcd_up \
             +input=pcdb_up \
             --storage-type binary \
             --output-format ply
```

#### `downsample`

downsamples a point cloud.

```shell
Usage: downsample --points-per-voxel <POINTS_PER_VOXEL>

Options:
  -p, --points-per-voxel <POINTS_PER_VOXEL>  
  -h, --help 
```

***Downsampling a file***

Downsamples pcd files and write as ply binary

```shell
vv read ./pcd +output=pcdb \
       downsample -p 2 +input=pcdb +output=pcdb_down \
       write ./pcdb_down \
             +input=pcdb_up \
             --storage-type binary \
             --output-format ply
```

<<<<<<< HEAD
#### `normal`

Performs normal estimation on a point cloud.

```shell
Usage: normal --k <NUMBER_OF_NEIGHBORING_POINTS>
```

**Normal Estimation Example**

Performs normal estimation on ply files and write the computed normals back to the ply files.

```shell
.\vv read ".\Ply" +output=ply_a \
        normal --k 30 +input=ply_a +output=normal_a \
        write --output-format ply ./test +input=normal_a
```

**Complex Example**
=======
***Complex Example***
>>>>>>> 779f86ff

```shell
vv read ./pcd                       +output=pcdb \
       read ./pcd_compressed            +output=pcd_comp \
       downsample -p 5 +input=pcdb      +output=pcdb_down \
       upsample   -f 2 +input=pcdb_down +output=pcdb_down_up \
       metrics +input=pcd_comp,pcdb_down_up +output=metric \
       write  ./metrics     +input=metric \
       write  ./down_up     +input=pcdb_down_up \
       render ./tmp/down_up +input=pcdb_down_up 
```

#### `convert`

We recognize that some users may just want to convert a file from one format to another. So `convert` is provided as a shortcut for `read` and `write`. Currently we support any conversion between ply and pcd. We also support converting files from velodyne's bin file to ply/pcd. For `convert`, named input-ouput is not needed.

```shell
Usage: convert [OPTIONS] --output <OUTPUT>

Options:
  -o, --output <OUTPUT>                
      --output-format <OUTPUT_FORMAT>  [default: pcd]
  -s, --storage-type <STORAGE_TYPE>    [default: binary]
  -i, --input <INPUT>                  
  -h, --help                           Print help
```

**convert** from ply to pcd(binary)

```shell
vv convert --input ./ply_a --output ./pcd_b
```

**convert** from pcd to ply(ascii)

```shell
vv convert --input ./pcd_b --output ./ply_a --storage-type ascii --output-format ply
```

**convert** from pcd(binary) to pcd(ascii)

```shell
vv convert --input ./pcd_b --output ./pcd_a --storage-type ascii --output-format pcd
```

#### `info`

Get the info of a pointcloud file or directory. Supported formats are .pcd and .ply. If no option is specified, all info will be printed.

```shell
Usage: info [OPTIONS] <PATH>

Arguments:
  <PATH>  

Options:
      --num-of-points  Get the number of points in a file
      --format         Get the format of a file
      --num-of-frames  Get the number of frames in a directory
  -h, --help           Print help
```

***Examples***  
**info** for a pointcloud file

```shell
vv info foo.ply
```

The encoding format(ascii or binary) of the file, the number of points will be printed.

```shell
format: pcd ASCII
number of points: 693899
```

**info** for a directory that contains pointcloud file

```shell
vv info ./longdress/Ply
```

The encoding format(ascii or binary) of the file in the directory, the number frames and the adverage of points will be printed.

```shell
format: pcd BINARY
number of frames: 240
average number of points: 728297.04
```

If more than one file format exists in the given directory, the summary of respective type will be printed.

```shell
vv info ./longdress/all_types
```

will output

```shell
format: pcd ASCII
number of frames: 2
average number of points: 688515.00

format: ply BINARY
number of frames: 2
average number of points: 649491.00

format: pcd BINARY
number of frames: 2
average number of points: 671719.00

format: ply ASCII
number of frames: 2
average number of points: 688515.00
```

#### `dash`

Dash will simulate a varying network conditions, it reads in one of our supported file formats.
Files can be of the type .pcd .ply.
The path can be a file path or a directory path contains these files.

```shell
Usage: dash [OPTIONS] <FILES>... +output=plys

Arguments:
  <INPUT_PATH>    input directory with different quality of point clouds
  <NETWORK_PATH>  path to network settings

Options:
  -a, --algorithm <ALGORITHM>  [default: naive] [possible values: naive, quetra]
  -n, --num <NUM>              read previous n files after sorting lexicalgraphically
  -t, --filetype <FILETYPE>    [default: all] [possible values: all, ply, pcd, bin]
  -h, --help                   Print help
```

***Preparation***  

An example of netowrk setting file is provided in `./test_files/dash/sim_nw_avg_14050.txt`

The structure of input directory with different quality of point clouds should be the following.

```shell
INPUT_PATH
├── R01
│   ├── r1_longdress_dec_0000.pcd
│   ├── ***
│   └── r1_longdress_dec_0299.pcd
├── R02
│   ├── r2_longdress_dec_0000.pcd
│   ├── ***
│   └── r2_longdress_dec_0299.pcd
├── R03
│   ├── r3_longdress_dec_0000.pcd
│   ├── ***
│   └── r3_longdress_dec_0299.pcd
├── R04
│   ├── r4_longdress_dec_0000.pcd
│   ├── ***
│   └── r4_longdress_dec_0299.pcd
└── R05
    ├── r5_longdress_dec_0000.pcd
    ├── ***
    └── r5_longdress_dec_0299.pcd
```

***Usage***

```shell
vv dash ./input ./sim_nw_avg_14050.txt -a quetra +out=dash \
   write --output-format pcd --storage-type binary \
   ./pcd_quetra +in=dash
```

### `vvplay`

Plays a folder of pcd/ply/bin files in lexicographical order. A window will appear upon running the binary from which you can navigate using your mouse and keyboard. Controls are described further below.

```shell
Plays a folder of point cloud files in lexicographical order

Usage: vvplay [OPTIONS] <SRC>

Arguments:
  <SRC>  src can be: 1. Directory with all the pcd files in lexicographical order 2. location of the mpd file

Options:
  -q, --quality <QUALITY>            [default: 0]
  -f, --fps <FPS>                    [default: 30]
  -x, --camera-x <CAMERA_X>          [default: 0]
  -y, --camera-y <CAMERA_Y>          [default: 0]
  -z, --camera-z <CAMERA_Z>          [default: 1.3]
      --yaw <CAMERA_YAW>             [default: -90]
      --pitch <CAMERA_PITCH>         [default: 0]
  -W, --width <WIDTH>                [default: 1600]
  -H, --height <HEIGHT>              [default: 900]
      --controls                     
  -b, --buffer-size <BUFFER_SIZE>    
  -m, --metrics <METRICS>            
      --decoder <DECODER_TYPE>       [default: noop] [possible values: noop, draco]
      --decoder-path <DECODER_PATH>  
      --bg-color <BG_COLOR>          [default: rgb(255,255,255)]
  -h, --help                         Print help
```

### Controls

With the main screen focused,

1. `W` Key - Moves your position to the front
2. `A` Key - Moves your position to the left
3. `S` Key - Moves your position to the back
4. `D` Key - Moves your position to the right
5. `Q` Key - Moves your position up
6. `E` Key - Moves your position down
7. `0` Key - Resets your position to the initial position
8. `Space` Key - Toggles Play/Pause
9. `LeftArrow` Key - Rewinds by 1 frame
10. `RightArrow` Key - Advances by 1 frame
11. `Mouse` Drag - Adjusts camera yaw / pitch (Hold right click on Mac, left click on Windows)
12. `L` Key - Rotates camera horizontally(around the Y axis) clockwise
13. `J` Key - Rotates camera horizontally(around the Y axis) counterclockwise
14. `I` Key - Rotates camera vertically(around the X axis) clockwise
15. `K` Key - Rotates camera vertically(around the X axis) counterclockwise
16. Adjusts camera yaw/picth with mouse (Hold right click on Mac, left click on Windows)

With the secondary window focused,

![Playback Controls Secondary Window](docs/images/playback_controls.png)

The Play/Pause button toggles between play and pause. The slider allows you to navigate to any frame you wish.

The information displayed in the window are:

1. Current Frame / Total Frames
2. Camera Information - Useful to recreate a certain view through command line arguments

### Example

The following command will play all `.pcd` files in the `./pcds/` directory.

```shell
vvplay ./pcds
```

You can buffer the render with a set number of frames using `-b`

```shell
vvplay ./pcds -b 100
```

You can specify the background color using `--bg-color` in the following two ways.

1. use rgb value: rgb(r,g,b)
2. use hex rgb number: #RRGGBB

```shell
vvplay ./pcds --bg-color "#9ef244"
vvplay ./pcds --bg-color "rgb(10,23,189)"
```

## For Developers

### Rust version

Use Rust 1.69

### Coding Style

We follow the [official Rust coding style](https://github.com/rust-dev-tools/fmt-rfcs/blob/master/guide/guide.md).  You can use `rustfmt` (or run `cargo fmt`) to automatically format your code.<|MERGE_RESOLUTION|>--- conflicted
+++ resolved
@@ -37,9 +37,7 @@
                   Then uses write command to write the metrics into a text file.
   downsample  Downsample a pointcloud from the stream
   upsample    Upsamples a pointcloud from the stream
-<<<<<<< HEAD
   normal      Performs normal estimation on point clouds.
-=======
   info        Get the info of a pointcloud file or directory.
                   Supported formats are .pcd and .ply.
                   If no option is specified, all info will be printed.
@@ -47,7 +45,6 @@
                   Dash reads in one of our supported file formats. 
                   Files can be of the type .pcd .ply. 
                   The path can be a file path or a directory path contains these files.
->>>>>>> 779f86ff
   help        Print this message or the help of the given subcommand(s)
 
 Options:
@@ -247,7 +244,6 @@
              --output-format ply
 ```
 
-<<<<<<< HEAD
 #### `normal`
 
 Performs normal estimation on a point cloud.
@@ -267,9 +263,6 @@
 ```
 
 **Complex Example**
-=======
-***Complex Example***
->>>>>>> 779f86ff
 
 ```shell
 vv read ./pcd                       +output=pcdb \
