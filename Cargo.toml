[package]
name = "vvtk"
version = "0.1.0"
authors = [
   "weitsang <weitsang@nus.edu.sg>", 
   "YoungHS-NUS <hhhh@u.nus.edu>",
   "tankangliang <tankangliang@u.nus.edu>",
   "benclmnt <bennett.clement@u.nus.edu>",
   "hungkhoaitay <e0550385@u.nus.edu>", 
   "giterator <e0552200@u.nus.edu>"
   ]
edition = "2021"

description = "This project aims to design and develop a set of robust and high performance CLI tools for analyzing, processing, debugging, and viewing 3D point clouds using Rust"
readme = "README.md"
repository = "https://github.com/nus-vv-stream/vvtk"

license = "Apache-2.0"
keywords = ["3D", "Point Cloud", "Volumetric Video"]
categories = ["command-line-utilities"]
autobins = false

# See more keys and their definitions at https://doc.rust-lang.org/cargo/reference/manifest.html
[profile.release]
debug = true

[lib]
name = "vivotk"
path = "src/lib.rs"

[dependencies]
ply-rs = { git = "https://github.com/hungkhoaitay/ply-rs", version = "0.1.3" }
clap = { version = "4.2.7", features = ["derive", "cargo"] }
image = "0.24.3"
clipboard = "0.5.0"
thiserror = "1.0"
byteorder = "1.4.3"
bytemuck = { version = "1.7.3", features = [ "derive" ] }
cgmath = "0.18.0"
pollster = "0.2.5"
rayon = "1.5.1"
kdam = "0.2"
anyhow = "1.0"
roxmltree = "0.15"
kiddo = "0.2.4"
futures = { version = "0.3", optional = true }
tokio = { version = "1", features = ["full"], optional = true }
winit = { version = "0.27.3", optional = true }
wgpu = { version = "0.13.1", optional = true }
wgpu_glyph = { version = "0.17.0", optional = true }
egui = { version = "0.19.0", optional = true }
egui_winit_platform = { version = "0.16.0", optional = true } 
egui_wgpu_backend = { version = "0.19.0", optional = true }
epi = { version = "0.17.0", optional = true }
regex = { version = "1.6.0", optional = true }
reqwest = { version = "0.11", features = ["gzip"], optional = true }
tempfile = { version = "3", optional = true }
serde = { version = "1", features = ["derive"], optional = true }
serde_with = { version = "2", optional = true }
quick-xml = { version = "0.25", features = ["serialize"], optional = true }
crossbeam-channel = "0.5.6"
<<<<<<< HEAD
octree = "0.1.0"
poisson_reconstruction = "0.2.0"
nalgebra = "0.32.2"
=======
num-traits = "0.2"
float-ord = "0.3"
color_space = "0.5"
# ffmpeg-next = "6"
>>>>>>> e4cdb113

[dev-dependencies]
criterion = "0.3"

[[bin]]
name = "vvplay"
required-features = ["render", "dash"]

# [[bin]]
# name = "vvdash"

[[bin]]
name = "vv"

[features]
default = ["render", "dash"]
render = ["dep:winit", "dep:wgpu", "dep:wgpu_glyph", "dep:egui", "dep:egui_winit_platform", "dep:egui_wgpu_backend", "dep:epi"]
dash = ["dep:reqwest", "dep:regex", "dep:tempfile", "dep:serde", "dep:serde_with", "dep:quick-xml", "dep:tokio", "dep:futures"]

[[bench]]
name = "reader"
harness = false<|MERGE_RESOLUTION|>--- conflicted
+++ resolved
@@ -59,16 +59,13 @@
 serde_with = { version = "2", optional = true }
 quick-xml = { version = "0.25", features = ["serialize"], optional = true }
 crossbeam-channel = "0.5.6"
-<<<<<<< HEAD
 octree = "0.1.0"
 poisson_reconstruction = "0.2.0"
 nalgebra = "0.32.2"
-=======
 num-traits = "0.2"
 float-ord = "0.3"
 color_space = "0.5"
 # ffmpeg-next = "6"
->>>>>>> e4cdb113
 
 [dev-dependencies]
 criterion = "0.3"
