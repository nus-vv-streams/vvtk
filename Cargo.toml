[package]
name = "vivotk"
version = "0.1.0"
authors = ["weitsang <weitsang@nus.edu.sg>", "hungkhoaitay <e0550385@u.nus.edu>", "giterator <e0552200@u.nus.edu>"]
edition = "2018"

description = "This project aims to design and develop a set of robust and high performance Unix CLI tools for analyzing, processing, debugging, and viewing 3D point clouds using Rust"
readme = "README.md"
repository = "https://github.com/nus-mmsys/vitotk"

license = "Apache-2.0"
keywords = ["3D", "Point Cloud", "Volumetric Video"]
categories = ["command-line-utilities"]

# See more keys and their definitions at https://doc.rust-lang.org/cargo/reference/manifest.html
[profile.release]
debug = true

[features]
#default = ["by_radius", "dim_6"] #by_knn #by_radius #dim_3 #dim_6
by_radius = []
by_knn = []
dim_3 = []
dim_6 = []

[lib]
name = "vivotk"
path = "src/lib.rs"

[dependencies]
ply-rs = { git = "https://github.com/hungkhoaitay/ply-rs", version = "0.1.3" }
kiss3d = { git = "https://github.com/nus-mmsys/kiss3d", version = "0.31.0", features = [ "conrod" ] } #"0.31.0"
nalgebra = "0.26.2"
# kiddo =  {git = "https://github.com/giterator/kiddo"}  #"0.1.4" 
kiddo = "0.2.3"
typenum = "1.13.0"
rand = "0.8.3"
lab = "0.10.0"
clap = { version = "3.0.14", features = ["derive"] }
error-chain = "0.12.4"
image = "0.23"
approx = { version = "0.5", default-features = false }
clipboard = "0.5.0"
thiserror = "1.0"
byteorder = "1.4.3"
bytemuck = { version = "1.7.3", features = [ "derive" ] }

[[bin]]
name = "ply_to_ply"

[[bin]]
<<<<<<< HEAD
name = "ply_view"
=======
name = "ply_to_pcd"

#[[bin]]
#name = "ply_view"
>>>>>>> 13fe4012

#[[bin]]
#name = "ply_to_png"

[[bin]]
name = "ply_interpolate"
#
#[[bin]]
#name = "ply_fat"
#
#[[bin]]
#name = "test"<|MERGE_RESOLUTION|>--- conflicted
+++ resolved
@@ -49,14 +49,10 @@
 name = "ply_to_ply"
 
 [[bin]]
-<<<<<<< HEAD
-name = "ply_view"
-=======
 name = "ply_to_pcd"
 
 #[[bin]]
 #name = "ply_view"
->>>>>>> 13fe4012
 
 #[[bin]]
 #name = "ply_to_png"
