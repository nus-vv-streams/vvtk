[package]
name = "vivotk"
version = "0.1.0"
authors = ["weitsang <weitsang@nus.edu.sg>", "hungkhoaitay <e0550385@u.nus.edu>", "giterator <e0552200@u.nus.edu>"]
edition = "2021"

description = "This project aims to design and develop a set of robust and high performance Unix CLI tools for analyzing, processing, debugging, and viewing 3D point clouds using Rust"
readme = "README.md"
repository = "https://github.com/nus-mmsys/vivotk"

license = "Apache-2.0"
keywords = ["3D", "Point Cloud", "Volumetric Video"]
categories = ["command-line-utilities"]
autobins = false

# See more keys and their definitions at https://doc.rust-lang.org/cargo/reference/manifest.html
[profile.release]
debug = true

[lib]
name = "vivotk"
path = "src/lib.rs"

[dependencies]
ply-rs = { git = "https://github.com/hungkhoaitay/ply-rs", version = "0.1.3" }
clap = { version = "4.2.7", features = ["derive", "cargo"] }
image = "0.24.3"
clipboard = "0.5.0"
thiserror = "1.0"
byteorder = "1.4.3"
bytemuck = { version = "1.7.3", features = [ "derive" ] }
cgmath = "0.18.0"
pollster = "0.2.5"
rayon = "1.5.1"
<<<<<<< HEAD
kdam = "0.3.0"
clearscreen = "1.0.10"
=======
kdam = "0.2"
anyhow = "1.0"
roxmltree = "0.15"
>>>>>>> 43b542a7
kiddo = "0.2.4"
futures = { version = "0.3", optional = true }
tokio = { version = "1", features = ["full"], optional = true }
winit = { version = "0.27.3", optional = true }
wgpu = { version = "0.13.1", optional = true }
wgpu_glyph = { version = "0.17.0", optional = true }
egui = { version = "0.19.0", optional = true }
egui_winit_platform = { version = "0.16.0", optional = true } 
egui_wgpu_backend = { version = "0.19.0", optional = true }
epi = { version = "0.17.0", optional = true }
regex = { version = "1.6.0", optional = true }
reqwest = { version = "0.11", features = ["gzip"], optional = true }
tempfile = { version = "3", optional = true }
serde = { version = "1", features = ["derive"], optional = true }
serde_with = { version = "2", optional = true }
quick-xml = { version = "0.25", features = ["serialize"], optional = true }
crossbeam-channel = "0.5.6"

<<<<<<< HEAD

# [[bin]]
# name = "ply_to_pcd"

# [[bin]]
# name = "vvdash"
=======
[dev-dependencies]
criterion = "0.3"

[[bin]]
name = "ply_play"
required-features = ["render", "dash"]
>>>>>>> 43b542a7

[[bin]]
name = "vivotk"

[[bin]]
<<<<<<< HEAD
name = "vv"
=======
name = "vivotk"

[features]
default = ["render", "dash"]
render = ["dep:winit", "dep:wgpu", "dep:wgpu_glyph", "dep:egui", "dep:egui_winit_platform", "dep:egui_wgpu_backend", "dep:epi"]
dash = ["dep:reqwest", "dep:regex", "dep:tempfile", "dep:serde", "dep:serde_with", "dep:quick-xml", "dep:tokio", "dep:futures"]

[[bench]]
name = "reader"
harness = false
>>>>>>> 43b542a7
<|MERGE_RESOLUTION|>--- conflicted
+++ resolved
@@ -32,14 +32,9 @@
 cgmath = "0.18.0"
 pollster = "0.2.5"
 rayon = "1.5.1"
-<<<<<<< HEAD
-kdam = "0.3.0"
-clearscreen = "1.0.10"
-=======
 kdam = "0.2"
 anyhow = "1.0"
 roxmltree = "0.15"
->>>>>>> 43b542a7
 kiddo = "0.2.4"
 futures = { version = "0.3", optional = true }
 tokio = { version = "1", features = ["full"], optional = true }
@@ -58,29 +53,17 @@
 quick-xml = { version = "0.25", features = ["serialize"], optional = true }
 crossbeam-channel = "0.5.6"
 
-<<<<<<< HEAD
-
-# [[bin]]
-# name = "ply_to_pcd"
-
-# [[bin]]
-# name = "vvdash"
-=======
 [dev-dependencies]
 criterion = "0.3"
 
 [[bin]]
 name = "ply_play"
 required-features = ["render", "dash"]
->>>>>>> 43b542a7
 
 [[bin]]
-name = "vivotk"
+name = "vvdash"
 
 [[bin]]
-<<<<<<< HEAD
-name = "vv"
-=======
 name = "vivotk"
 
 [features]
@@ -90,5 +73,4 @@
 
 [[bench]]
 name = "reader"
-harness = false
->>>>>>> 43b542a7
+harness = false