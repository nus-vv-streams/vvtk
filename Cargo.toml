[package]
name = "vvtk"
version = "0.1.0"
authors = [
   "weitsang <weitsang@nus.edu.sg>", 
   "YoungHS-NUS <hhhh@u.nus.edu>",
   "tankangliang <tankangliang@u.nus.edu>",
   "benclmnt <bennett.clement@u.nus.edu>",
   "hungkhoaitay <e0550385@u.nus.edu>", 
   "giterator <e0552200@u.nus.edu>"
   ]
edition = "2021"

description = "This project aims to design and develop a set of robust and high performance CLI tools for analyzing, processing, debugging, and viewing 3D point clouds using Rust"
readme = "README.md"
repository = "https://github.com/nus-vv-stream/vvtk"

license = "Apache-2.0"
keywords = ["3D", "Point Cloud", "Volumetric Video"]
categories = ["command-line-utilities"]
autobins = false

# See more keys and their definitions at https://doc.rust-lang.org/cargo/reference/manifest.html
[profile.release]
debug = true

[lib]
name = "vivotk"
path = "src/lib.rs"

[dependencies]
ply-rs = { git = "https://github.com/hungkhoaitay/ply-rs", version = "0.1.3" }
clap = { version = "4.2.7", features = ["derive", "cargo"] }
image = "0.24.3"
<<<<<<< HEAD
nalgebra = "0.32.3"
approx = "0.5.1"
clipboard = "0.5.0"
=======
>>>>>>> 779f86ff
thiserror = "1.0"
byteorder = "1.4.3"
bytemuck = { version = "1.7.3", features = [ "derive" ] }
cgmath = "0.18.0"
pollster = "0.3.0"
rayon = "1.5.1"
kdam = "0.3"
anyhow = "1.0"
roxmltree = "0.15"
kiddo = "0.2.4"
futures = { version = "0.3", optional = true }
tokio = { version = "1", features = ["full"], optional = true }
winit = { version = "0.27.3", optional = true }
wgpu = { version = "0.13.1", optional = true }
wgpu_glyph = { version = "0.17.0", optional = true }
egui = { version = "0.19.0", optional = true }
egui_winit_platform = { version = "0.16.0", optional = true } 
egui_wgpu_backend = { version = "0.19.0", optional = true }
epi = { version = "0.17.0", optional = true }
regex = { version = "1.6.0", optional = true }
reqwest = { version = "0.11", features = ["gzip"], optional = true }
tempfile = { version = "3", optional = true }
serde = { version = "1", features = ["derive"], optional = true }
serde_with = { version = "3.0.0", optional = true }
quick-xml = { version = "0.25", features = ["serialize"], optional = true }
crossbeam-channel = "0.5.6"
<<<<<<< HEAD
kdtree = "0.7.0"
=======
num-traits = "0.2"
float-ord = "0.3"
color_space = "0.5"
# ffmpeg-next = "6"
>>>>>>> 779f86ff

[dev-dependencies]
criterion = "0.3"

[[bin]]
name = "vvplay"
required-features = ["render", "dash"]

# [[bin]]
# name = "vvdash"

[[bin]]
name = "vv"

[features]
default = ["render", "dash"]
render = ["dep:winit", "dep:wgpu", "dep:wgpu_glyph", "dep:egui", "dep:egui_winit_platform", "dep:egui_wgpu_backend", "dep:epi"]
dash = ["dep:reqwest", "dep:regex", "dep:tempfile", "dep:serde", "dep:serde_with", "dep:quick-xml", "dep:tokio", "dep:futures"]

[[bench]]
name = "reader"
harness = false<|MERGE_RESOLUTION|>--- conflicted
+++ resolved
@@ -32,12 +32,9 @@
 ply-rs = { git = "https://github.com/hungkhoaitay/ply-rs", version = "0.1.3" }
 clap = { version = "4.2.7", features = ["derive", "cargo"] }
 image = "0.24.3"
-<<<<<<< HEAD
 nalgebra = "0.32.3"
 approx = "0.5.1"
 clipboard = "0.5.0"
-=======
->>>>>>> 779f86ff
 thiserror = "1.0"
 byteorder = "1.4.3"
 bytemuck = { version = "1.7.3", features = [ "derive" ] }
@@ -64,14 +61,11 @@
 serde_with = { version = "3.0.0", optional = true }
 quick-xml = { version = "0.25", features = ["serialize"], optional = true }
 crossbeam-channel = "0.5.6"
-<<<<<<< HEAD
 kdtree = "0.7.0"
-=======
 num-traits = "0.2"
 float-ord = "0.3"
 color_space = "0.5"
 # ffmpeg-next = "6"
->>>>>>> 779f86ff
 
 [dev-dependencies]
 criterion = "0.3"
