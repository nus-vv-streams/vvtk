--- conflicted
+++ resolved
@@ -75,11 +75,7 @@
 num-traits = "0.2"
 float-ord = "0.3"
 color_space = "0.5"
-<<<<<<< HEAD
-serde_json = "1.0.113"
-=======
 serde_json = "1.0.114"
->>>>>>> 8491d943
 #ffmpeg-next = "6"
 
 [dev-dependencies]
