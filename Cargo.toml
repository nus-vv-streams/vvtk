--- conflicted
+++ resolved
@@ -34,12 +34,7 @@
 rayon = "1.5.1"
 kdam = "0.2"
 anyhow = "1.0"
-<<<<<<< HEAD
-tempfile="3"
 roxmltree = "0.15"
-=======
-clearscreen = "1.0.10"
->>>>>>> cea6bbfa
 kiddo = "0.2.4"
 futures = { version = "0.3", optional = true }
 tokio = { version = "1", features = ["full"], optional = true }
