use crate::formats::pointxyzrgba::PointXyzRgba;
use crate::formats::PointCloud;
use crate::pcd::read_pcd_file;
use rayon::prelude::{IntoParallelIterator, ParallelIterator};
use std::fmt::Debug;
use std::path::{Path, PathBuf};
use std::sync::mpsc::Receiver;
use tokio::sync::mpsc::UnboundedSender;
use wgpu_glyph::ab_glyph::Point;

use super::renderable::Renderable;

pub trait RenderReader<T: Renderable> {
    fn start(&mut self) -> Option<T>;
    fn get_at(&mut self, index: usize) -> Option<T>;
    fn len(&self) -> usize;
    fn is_empty(&self) -> bool;
    fn set_len(&mut self, len: usize);
}

pub struct PcdFileReader {
    files: Vec<PathBuf>,
}

impl PcdFileReader {
    pub fn from_directory(directory: &Path) -> Self {
        let mut files = vec![];
        for file_entry in directory.read_dir().unwrap() {
            match file_entry {
                Ok(entry) => {
                    if let Some(ext) = entry.path().extension() {
                        if ext.eq("pcd") {
                            files.push(entry.path());
                        }
                    }
                }
                Err(e) => {
                    eprintln!("{e}")
                }
            }
        }
        files.sort();
        Self { files }
    }

    pub fn file_at(&self, index: usize) -> Option<&PathBuf> {
        self.files.get(index)
    }
}

impl RenderReader<PointCloud<PointXyzRgba>> for PcdFileReader {
    fn start(&mut self) -> Option<PointCloud<PointXyzRgba>> {
        self.get_at(0)
    }

    fn get_at(&mut self, index: usize) -> Option<PointCloud<PointXyzRgba>> {
        self.files
            .get(index)
            .and_then(|f| read_pcd_file(f).ok())
            .map(PointCloud::from)
    }

    fn len(&self) -> usize {
        self.files.len()
    }

    fn is_empty(&self) -> bool {
        self.files.is_empty()
    }

    fn set_len(&mut self, _len: usize) {}
}

pub struct PcdMemoryReader {
    points: Vec<PointCloud<PointXyzRgba>>,
}

impl PcdMemoryReader {
    pub fn from_vec(points: Vec<PointCloud<PointXyzRgba>>) -> Self {
        Self { points }
    }
}

impl RenderReader<PointCloud<PointXyzRgba>> for PcdMemoryReader {
<<<<<<< HEAD
    fn get_at(&self, index: usize) -> Option<PointCloud<PointXyzRgba>> {
        self.points.get(index).map(|pc| pc.clone())
=======
    fn start(&mut self) -> Option<PointCloud<PointXyzRgba>> {
        self.get_at(0)
    }

    fn get_at(&mut self, index: usize) -> Option<PointCloud<PointXyzRgba>> {
        self.points.get(index).map(|p| PointCloud::from(p.clone()))
>>>>>>> cea6bbfa
    }

    fn len(&self) -> usize {
        self.points.len()
    }

    fn is_empty(&self) -> bool {
        self.points.is_empty()
    }

    fn set_len(&mut self, _len: usize) {}
}

#[cfg(feature = "dash")]
pub struct PcdAsyncReader {
    current_frame: u64,
    next_to_get: u64,
    total_frames: u64,
    rx: Receiver<PointCloud<PointXyzRgba>>,
    tx: UnboundedSender<FrameRequest>,
}

#[cfg(feature = "dash")]
#[derive(Debug)]
pub struct FrameRequest {
    pub object_id: u8,
    pub quality: u8,
    pub frame_offset: u64,
}

#[cfg(feature = "dash")]
impl PcdAsyncReader {
    pub fn new(rx: Receiver<PointCloud<PointXyzRgba>>, tx: UnboundedSender<FrameRequest>) -> Self {
        Self {
            current_frame: 0,
            next_to_get: 0,
            rx,
            tx,
            total_frames: 30, // default number of frames
        }
    }
}

#[cfg(feature = "dash")]
impl RenderReader<PointCloud<PointXyzRgba>> for PcdAsyncReader {
    fn start(&mut self) -> Option<PointCloud<PointXyzRgba>> {
        for i in 0..9 {
            self.tx
                .send(FrameRequest {
                    object_id: 0,
                    quality: 0,
                    frame_offset: i,
                })
                .unwrap();
        }
        self.next_to_get = 9;
        loop {
            if let Some(data) = self.get_at(0) {
                self.current_frame += 1;
                break Some(data);
            }
            std::thread::sleep(std::time::Duration::from_secs(1));
        }
    }

    fn get_at(&mut self, index: usize) -> Option<PointCloud<PointXyzRgba>> {
        println!("get_at called with {}", index);

        if self.next_to_get - self.current_frame < 10 {
            self.tx
                .send(FrameRequest {
                    object_id: 0u8,
                    quality: 0u8,
                    frame_offset: self.next_to_get as u64,
                })
                .unwrap();
            self.next_to_get = (self.next_to_get + 1) % (self.len() as u64);
        }

        println!("get_at returned... {}", index);
        if let Ok(data) = self.rx.try_recv() {
            self.current_frame = (self.current_frame + 1) % (self.len() as u64);
            Some(data)
        } else {
            None
        }
    }

    fn len(&self) -> usize {
        self.total_frames as usize
    }

    fn is_empty(&self) -> bool {
        false
    }

    fn set_len(&mut self, len: usize) {
        self.total_frames = len as u64;
    }
}

// pub struct BufRenderReader<U: Renderable + Send> {
//     size_tx: Sender<usize>,
//     receiver: Receiver<(usize, Option<U>)>,
//     length: usize,
// }

// impl<U> BufRenderReader<U>
// where
//     U: 'static + Renderable + Send + Debug,
// {
//     pub fn new<T: 'static + RenderReader<U> + Send + Sync>(buffer_size: usize, reader: T) -> Self {
//         let (size_tx, size_rx) = std::sync::mpsc::channel();
//         let (sender, receiver) = std::sync::mpsc::channel();
//         let length = reader.len();

//         let threads = rayon::current_num_threads()
//             .saturating_sub(3)
//             .min(buffer_size);
//         if threads == 0 {
//             panic!("Not enough threads!");
//         }
//         rayon::spawn(move || {
//             let mut started = false;
//             let max = length;
//             let mut current = 0;
//             let length = buffer_size;
//             let mut next = 0;
//             let (range_tx, range_rx) = std::sync::mpsc::channel::<Range<usize>>();
//             rayon::spawn(move || loop {
//                 if let Ok(range) = range_rx.recv() {
//                     // range
//                     //     .into_par_iter()
//                     //     .map(|i| (i, reader.get_at(i)))
//                     //     .collect::<Vec<(usize, Option<U>)>>()
//                     //     .into_iter()
//                     //     .for_each(|out| {
//                     //         sender.send(out).unwrap();
//                     //     });
//                 }
//             });
//             loop {
//                 if let Ok(pos) = size_rx.try_recv() {
//                     if (started && pos <= current) || pos >= next {
//                         next = pos;
//                     }
//                     started = true;
//                     current = pos;
//                 }
//                 if (length - (next - current)) >= threads && next != max {
//                     let to = (next + threads).min(max).min(current + length);
//                     range_tx
//                         .send(next..to)
//                         .expect("Failed to send range to worker");
//                     next = to;
//                 }
//             }
//         });

//         Self {
//             size_tx,
//             receiver,
//             length,
//         }
//     }
// }

// impl<U> RenderReader<U> for BufRenderReader<U>
// where
//     U: 'static + Renderable + Send + Debug,
// {
//     fn get_at(&mut self, index: usize) -> Option<U> {
//         self.size_tx.send(index).unwrap();
//         while let Ok((pos, val)) = self.receiver.recv() {
//             if pos == index {
//                 return val;
//             }
//         }
//         None
//     }

//     fn len(&self) -> usize {
//         self.length
//     }

//     fn is_empty(&self) -> bool {
//         self.length == 0
//     }
// }<|MERGE_RESOLUTION|>--- conflicted
+++ resolved
@@ -1,12 +1,10 @@
 use crate::formats::pointxyzrgba::PointXyzRgba;
 use crate::formats::PointCloud;
 use crate::pcd::read_pcd_file;
-use rayon::prelude::{IntoParallelIterator, ParallelIterator};
 use std::fmt::Debug;
 use std::path::{Path, PathBuf};
 use std::sync::mpsc::Receiver;
 use tokio::sync::mpsc::UnboundedSender;
-use wgpu_glyph::ab_glyph::Point;
 
 use super::renderable::Renderable;
 
@@ -82,17 +80,12 @@
 }
 
 impl RenderReader<PointCloud<PointXyzRgba>> for PcdMemoryReader {
-<<<<<<< HEAD
-    fn get_at(&self, index: usize) -> Option<PointCloud<PointXyzRgba>> {
+    fn get_at(&mut self, index: usize) -> Option<PointCloud<PointXyzRgba>> {
         self.points.get(index).map(|pc| pc.clone())
-=======
+    }
+
     fn start(&mut self) -> Option<PointCloud<PointXyzRgba>> {
         self.get_at(0)
-    }
-
-    fn get_at(&mut self, index: usize) -> Option<PointCloud<PointXyzRgba>> {
-        self.points.get(index).map(|p| PointCloud::from(p.clone()))
->>>>>>> cea6bbfa
     }
 
     fn len(&self) -> usize {
