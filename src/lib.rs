//! # Vivo Toolkit
//#[warn(missing_docs)]

pub mod abr;
pub mod codec;
#[cfg(feature = "dash")]
pub mod dash;
pub mod downsample;
pub mod estimatethroughput;
pub mod formats;
pub mod lodify;
pub mod metrics;
pub mod pcd;
pub mod pipeline;
pub mod ply;
pub mod reconstruct;
pub mod render;
pub mod upsample;
pub mod utils;
<<<<<<< HEAD
pub mod velodyne;
pub mod vvplay_async_prefetch;

use formats::{pointxyzrgba::PointXyzRgba, PointCloud};

#[cfg(feature = "render")]
use render::wgpu::reader::FrameRequest;

#[derive(Debug)]
pub enum BufMsg {
    PointCloud(
        (
            PCMetadata,
            tokio::sync::mpsc::UnboundedReceiver<PointCloud<PointXyzRgba>>,
        ),
    ),
    FetchDone(FrameRequest),
    #[cfg(feature = "render")]
    FrameRequest(FrameRequest),
}

/// Metadata for point cloud. Used in BufMsg.
#[derive(Debug, Clone, Copy, Hash, PartialEq, Eq, PartialOrd, Ord)]
pub struct PCMetadata {
    pub object_id: u8,
    pub frame_offset: u64,
}

#[cfg(feature = "render")]
impl From<PCMetadata> for FrameRequest {
    fn from(val: PCMetadata) -> Self {
        FrameRequest {
            object_id: val.object_id,
            frame_offset: val.frame_offset,
            // TODO: fix this once PCMetadata is updated
            camera_pos: None,
        }
    }
}
=======
pub mod velodyne;
>>>>>>> 16fbdddf
<|MERGE_RESOLUTION|>--- conflicted
+++ resolved
@@ -17,7 +17,6 @@
 pub mod render;
 pub mod upsample;
 pub mod utils;
-<<<<<<< HEAD
 pub mod velodyne;
 pub mod vvplay_async_prefetch;
 
@@ -56,7 +55,4 @@
             camera_pos: None,
         }
     }
-}
-=======
-pub mod velodyne;
->>>>>>> 16fbdddf
+}