--- conflicted
+++ resolved
@@ -13,8 +13,5 @@
 pub mod render;
 pub mod upsample;
 pub mod utils;
-<<<<<<< HEAD
 pub mod reconstruct;
-=======
-pub mod velodyne;
->>>>>>> e4cdb113
+pub mod velodyne;