use crate::{
    formats::{pointxyzrgba::PointXyzRgba, PointCloud},
    pcd::{create_pcd, read_pcd_file, write_pcd_file, PCDDataType, PointCloudData},
    ply::read_ply,
};
use ply_rs::{
    parser, ply,
    ply::DefaultElement,
    ply::{Encoding, Payload},
    writer,
};
use std::fs::File;
use std::str::FromStr;
use std::{
    ffi::OsString,
    path::{Path, PathBuf},
};

pub fn read_file_to_point_cloud(file: &PathBuf) -> Option<PointCloud<PointXyzRgba>> {
    if let Some(ext) = file.extension().and_then(|ext| ext.to_str()) {
        let point_cloud = match ext {
            "ply" => read_ply(file),
            "pcd" => read_pcd_file(file).map(PointCloud::from).ok(),
            _ => None,
        };
        return point_cloud;
    }
    None
}

fn check_files_existence(files: &Vec<OsString>) -> bool {
    let mut flag = true;
    for file_str in files {
        let path = Path::new(&file_str);
        if !path.exists() {
            println!("File {:?} does not exist", path);
            flag = false;
        }
    }
    flag
}

pub fn find_all_files(os_strings: &Vec<OsString>) -> Vec<PathBuf> {
    if !check_files_existence(os_strings) {
        panic!("Some files do not exist")
    }
    let mut files_to_convert = vec![];
    for file_str in os_strings {
        let path = Path::new(&file_str);
        if path.is_dir() {
            files_to_convert.extend(expand_directory(path));
        } else {
            files_to_convert.push(path.to_path_buf());
        }
    }
    files_to_convert
}

pub fn expand_directory(p: &Path) -> Vec<PathBuf> {
    let mut ply_files = vec![];
    let dir_entry = p.read_dir().unwrap();
    for entry in dir_entry {
        let entry = entry.unwrap().path();
        if !entry.is_file() {
            // We do not recursively search
            continue;
        }
        // ignore file start with .
        if entry
            .file_name()
            .unwrap()
            .to_str()
            .unwrap()
<<<<<<< HEAD
            .starts_with(".")
=======
            .starts_with('.')
>>>>>>> 68060167
        {
            continue;
        }
        ply_files.push(entry);
    }

    ply_files
}

pub fn ply_to_ply(output_path: &Path, storage_type: PCDDataType, file_path: PathBuf) {
    let ply_parser = parser::Parser::<ply::DefaultElement>::new();
    let mut f = std::fs::File::open(&file_path).unwrap();
    let mut ply = ply_parser.read_ply(&mut f).unwrap();

    ply.header.encoding = match storage_type {
        PCDDataType::Ascii => ply_rs::ply::Encoding::Ascii,
        PCDDataType::Binary => set_encoding(),
        _ => unreachable!(),
    };

    let filename = Path::new(file_path.file_name().unwrap()).with_extension("ply");
    let output_file = output_path.join(filename);
    let mut file = File::create(&output_file).unwrap();

    let ply_writer = writer::Writer::<ply::DefaultElement>::new();
    if let Err(e) = ply_writer.write_ply(&mut file, &mut ply) {
        println!(
            "Failed to write {:?} to {:?}\n{e}",
            file_path.into_os_string(),
            output_file.into_os_string()
        );
    }
}

pub fn pcd_to_pcd(output_path: &Path, storage_type: PCDDataType, file_path: PathBuf) {
    let pcd = read_pcd_file(file_path.clone()).unwrap();
    let filename = Path::new(file_path.file_name().unwrap()).with_extension("pcd");
    let output_file = output_path.join(filename);
    if let Err(e) = write_pcd_file(&pcd, storage_type, &output_file) {
        println!(
            "Failed to write {:?} to {:?}\n{e}",
            file_path.into_os_string(),
            output_file.into_os_string()
        );
    }
}

pub fn ply_to_pcd(output_path: &Path, storage_type: PCDDataType, file_path: PathBuf) {
    let pointxyzrgba = read_ply(file_path.clone()).unwrap();
    let pcd = create_pcd(&pointxyzrgba);

    let filename = Path::new(file_path.file_name().unwrap()).with_extension("pcd");
    let output_file = output_path.join(filename);
    if let Err(e) = write_pcd_file(&pcd, storage_type, &output_file) {
        println!(
            "Failed to write {:?} to {:?}\n{e}",
            file_path.into_os_string(),
            output_file.into_os_string()
        );
    }
}

pub fn pcd_to_ply_from_data(
    output_path: &Path,
    storage_type: PCDDataType,
    pcd: PointCloudData,
) -> Result<(), Box<dyn std::error::Error>> {
    let x_prop_def = ply_rs::ply::PropertyDef::new(
        "x".to_string(),
        ply_rs::ply::PropertyType::Scalar(ply_rs::ply::ScalarType::Float),
    );
    let y_prop_def = ply_rs::ply::PropertyDef::new(
        "y".to_string(),
        ply_rs::ply::PropertyType::Scalar(ply_rs::ply::ScalarType::Float),
    );
    let z_prop_def = ply_rs::ply::PropertyDef::new(
        "z".to_string(),
        ply_rs::ply::PropertyType::Scalar(ply_rs::ply::ScalarType::Float),
    );
    let red_prop_def = ply_rs::ply::PropertyDef::new(
        "red".to_string(),
        ply_rs::ply::PropertyType::Scalar(ply_rs::ply::ScalarType::UChar),
    );
    let green_prop_def = ply_rs::ply::PropertyDef::new(
        "green".to_string(),
        ply_rs::ply::PropertyType::Scalar(ply_rs::ply::ScalarType::UChar),
    );
    let blue_prop_def = ply_rs::ply::PropertyDef::new(
        "blue".to_string(),
        ply_rs::ply::PropertyType::Scalar(ply_rs::ply::ScalarType::UChar),
    );

    let mut element = ply_rs::ply::ElementDef::new("vertex".to_string());
    element.properties.insert("x".to_string(), x_prop_def);
    element.properties.insert("y".to_string(), y_prop_def);
    element.properties.insert("z".to_string(), z_prop_def);
    element.properties.insert("red".to_string(), red_prop_def);
    element
        .properties
        .insert("green".to_string(), green_prop_def);
    element.properties.insert("blue".to_string(), blue_prop_def);
    element.count = pcd.header().width() as usize;

    let mut ply_header = ply_rs::ply::Header::new();
    ply_header.encoding = match storage_type {
        PCDDataType::Ascii => ply_rs::ply::Encoding::Ascii,
        PCDDataType::Binary => set_encoding(),
        _ => unreachable!(),
    };
    ply_header.elements.insert("vertex".to_string(), element);

    let pcd_pointxyzrgba: PointCloud<PointXyzRgba> = pcd.into();
    let mut pay_load_vec = Vec::<DefaultElement>::new();
    pcd_pointxyzrgba.points.into_iter().for_each(|point| {
        let mut ply_point = DefaultElement::new();
        ply_point.insert("x".to_string(), ply_rs::ply::Property::Float(point.x));
        ply_point.insert("y".to_string(), ply_rs::ply::Property::Float(point.y));
        ply_point.insert("z".to_string(), ply_rs::ply::Property::Float(point.z));
        ply_point.insert("red".to_string(), ply_rs::ply::Property::UChar(point.r));
        ply_point.insert("green".to_string(), ply_rs::ply::Property::UChar(point.g));
        ply_point.insert("blue".to_string(), ply_rs::ply::Property::UChar(point.b));
        pay_load_vec.push(ply_point);
    });
    let mut pay_load = Payload::<DefaultElement>::new();
    pay_load.insert("vertex".to_string(), pay_load_vec);

    let mut ply = ply_rs::ply::Ply::<DefaultElement>::new();
    ply.header = ply_header;
    ply.payload = pay_load;

    println!("Writing to {:?}", output_path);
    // get dir part and check existence, create if not exist
    let dir = output_path.parent().unwrap();
    if !dir.exists() {
        std::fs::create_dir_all(dir).unwrap();
    }

<<<<<<< HEAD
    let mut file = File::create(&output_path).unwrap();
=======
    let mut file = File::create(output_path).unwrap();
>>>>>>> 68060167

    let ply_writer = writer::Writer::<ply::DefaultElement>::new();
    if let Err(e) = ply_writer.write_ply(&mut file, &mut ply) {
        Result::Err(Box::new(e))
    } else {
        Result::Ok(())
    }
}

pub fn pcd_to_ply(output_path: &Path, storage_type: PCDDataType, file_path: PathBuf) {
    let pcd = read_pcd_file(&file_path).unwrap();
    let filename = Path::new(file_path.file_name().unwrap()).with_extension("ply");
    let output_file = output_path.join(filename);
    if let Err(e) = pcd_to_ply_from_data(&output_file, storage_type, pcd) {
        println!(
            "Failed to write {:?} to {:?}\n{e}",
            file_path.into_os_string(),
            output_file.to_str(),
        );
    }
}

#[derive(Debug, Copy, Clone, Eq, PartialEq)]
pub enum ConvertOutputFormat {
    PLY,
    PCD,
    PNG,
    MP4,
}

impl ToString for ConvertOutputFormat {
    fn to_string(&self) -> String {
        match self {
            ConvertOutputFormat::PLY => "ply",
            ConvertOutputFormat::PCD => "pcd",
            ConvertOutputFormat::PNG => "png",
            ConvertOutputFormat::MP4 => "mp4",
        }
        .to_string()
    }
}

impl FromStr for ConvertOutputFormat {
    type Err = String;

    fn from_str(s: &str) -> Result<Self, Self::Err> {
        match s {
            "ply" => Ok(ConvertOutputFormat::PLY),
            "pcd" => Ok(ConvertOutputFormat::PCD),
            "png" => Ok(ConvertOutputFormat::PNG),
            "mp4" => Ok(ConvertOutputFormat::MP4),
            _ => Err(format!("{} is not a valid output format", s)),
        }
    }
}

#[cfg(target_endian = "little")]
fn set_encoding() -> Encoding {
    Encoding::BinaryLittleEndian
}

#[cfg(target_endian = "big")]
fn set_encoding() -> Encoding {
    Encoding::BinaryBigEndian
}

#[cfg(test)]
mod test {

    use super::*;

    #[test]
    fn test_read_ply() {
        let ply_ascii_path = PathBuf::from("./test_files/ply_ascii/longdress_vox10_1213_short.ply");
        let pc = read_ply(&ply_ascii_path).unwrap();
        assert_eq!(pc.number_of_points, 20);
        assert_eq!(
            pc.points[0],
            PointXyzRgba {
                x: 171.0,
                y: 63.0,
                z: 255.0,
                r: 183,
                g: 165,
                b: 155,
                a: 255
            }
        );
        assert_eq!(
            pc.points[19],
            PointXyzRgba {
                x: 175.0,
                y: 60.0,
                z: 253.0,
                r: 161,
                g: 145,
                b: 133,
                a: 255
            }
        );
    }

    #[test]
    fn test_ply_to_ply() {
        let ply_ascii_path = PathBuf::from("./test_files/ply_ascii/longdress_vox10_1213_short.ply");
        let output_path = PathBuf::from("./test_files/ply_binary");
        ply_to_ply(&output_path, PCDDataType::Binary, ply_ascii_path);
        let output_path = output_path.join("longdress_vox10_1213_short.ply");
        let pc = read_file_to_point_cloud(&output_path).unwrap();
        assert_eq!(pc.number_of_points, 20);
        assert_eq!(
            pc.points[0],
            PointXyzRgba {
                x: 171.0,
                y: 63.0,
                z: 255.0,
                r: 183,
                g: 165,
                b: 155,
                a: 255
            }
        );
        assert_eq!(
            pc.points[9],
            PointXyzRgba {
                x: 172.0,
                y: 61.0,
                z: 255.0,
                r: 161,
                g: 145,
                b: 134,
                a: 255
            }
        );
        assert_eq!(
            pc.points[19],
            PointXyzRgba {
                x: 175.0,
                y: 60.0,
                z: 253.0,
                r: 161,
                g: 145,
                b: 133,
                a: 255
            }
        );
    }

    #[test]
    fn test_ply_to_pcd() {
        let ply_ascii_path = PathBuf::from("./test_files/ply_ascii/longdress_vox10_1213_short.ply");
        let output_path = PathBuf::from("./test_files/pcd_binary");
        ply_to_pcd(&output_path, PCDDataType::Binary, ply_ascii_path.clone());
        let output_path = output_path.join("longdress_vox10_1213_short.pcd");
        let pc = read_file_to_point_cloud(&output_path).unwrap();
        assert_eq!(pc.number_of_points, 20);
        assert_eq!(
            pc.points[0],
            PointXyzRgba {
                x: 171.0,
                y: 63.0,
                z: 255.0,
                r: 183,
                g: 165,
                b: 155,
                a: 255
            }
        );
        assert_eq!(
            pc.points[9],
            PointXyzRgba {
                x: 172.0,
                y: 61.0,
                z: 255.0,
                r: 161,
                g: 145,
                b: 134,
                a: 255
            }
        );
        assert_eq!(
            pc.points[19],
            PointXyzRgba {
                x: 175.0,
                y: 60.0,
                z: 253.0,
                r: 161,
                g: 145,
                b: 133,
                a: 255
            }
        );

        let output_path = PathBuf::from("./test_files/pcd_ascii");
        ply_to_pcd(&output_path, PCDDataType::Ascii, ply_ascii_path);
        let output_path = output_path.join("longdress_vox10_1213_short.pcd");
        let pc = read_file_to_point_cloud(&output_path).unwrap();
        assert_eq!(pc.number_of_points, 20);
        assert_eq!(
            pc.points[0],
            PointXyzRgba {
                x: 171.0,
                y: 63.0,
                z: 255.0,
                r: 183,
                g: 165,
                b: 155,
                a: 255
            }
        );
        assert_eq!(
            pc.points[9],
            PointXyzRgba {
                x: 172.0,
                y: 61.0,
                z: 255.0,
                r: 161,
                g: 145,
                b: 134,
                a: 255
            }
        );
        assert_eq!(
            pc.points[19],
            PointXyzRgba {
                x: 175.0,
                y: 60.0,
                z: 253.0,
                r: 161,
                g: 145,
                b: 133,
                a: 255
            }
        );
    }

    #[test]
    fn test_pcd_to_ply() {
        let pcd_ascii_path = PathBuf::from("./test_files/pcd_ascii/longdress_vox10_1213_short.pcd");
        let output_path = PathBuf::from("./test_files/ply_ascii/from_pcd");
        pcd_to_ply(&output_path, PCDDataType::Ascii, pcd_ascii_path);
        let output_path = output_path.join("longdress_vox10_1213_short.ply");
        let pc = read_file_to_point_cloud(&output_path).unwrap();
        assert_eq!(pc.number_of_points, 20);
        assert_eq!(
            pc.points[0],
            PointXyzRgba {
                x: 171.0,
                y: 63.0,
                z: 255.0,
                r: 183,
                g: 165,
                b: 155,
                a: 255
            }
        );
        assert_eq!(
            pc.points[9],
            PointXyzRgba {
                x: 172.0,
                y: 61.0,
                z: 255.0,
                r: 161,
                g: 145,
                b: 134,
                a: 255
            }
        );
        assert_eq!(
            pc.points[19],
            PointXyzRgba {
                x: 175.0,
                y: 60.0,
                z: 253.0,
                r: 161,
                g: 145,
                b: 133,
                a: 255
            }
        );
    }

    #[test]
    fn test_padding() {
        let x = 101;
        let y = 4;
        let mut files = vec![];
        for i in 0..=x {
            let filename = format!("{:0width$}.pcd", i, width = y);
            // println!("{}", filename);
            files.push(filename);
        }
        files.sort();
        println!("{:?}", files);
    }
}<|MERGE_RESOLUTION|>--- conflicted
+++ resolved
@@ -71,11 +71,7 @@
             .unwrap()
             .to_str()
             .unwrap()
-<<<<<<< HEAD
             .starts_with(".")
-=======
-            .starts_with('.')
->>>>>>> 68060167
         {
             continue;
         }
@@ -213,11 +209,7 @@
         std::fs::create_dir_all(dir).unwrap();
     }
 
-<<<<<<< HEAD
-    let mut file = File::create(&output_path).unwrap();
-=======
     let mut file = File::create(output_path).unwrap();
->>>>>>> 68060167
 
     let ply_writer = writer::Writer::<ply::DefaultElement>::new();
     if let Err(e) = ply_writer.write_ply(&mut file, &mut ply) {
