--- conflicted
+++ resolved
@@ -17,13 +17,9 @@
     executor::ExecutorBuilder,
     subcommands::extension::SubcommandObject,
     subcommands::{
-<<<<<<< HEAD
-        convert, dash, downsample, extension, info, metrics, normal_estimation, read, render,
-        upsample, write, Convert, Dash, Downsampler, Extension, Info, MetricsCalculator,
-=======
-        convert, dash, downsample, info, lodify, metrics, normal_estimation, read, render,
-        upsample, write, Convert, Dash, Downsampler, Info, Lodifier, MetricsCalculator,
->>>>>>> 8491d943
+        convert, dash, downsample, extension, info, lodify, metrics, 
+        normal_estimation, read, render, upsample, write, Convert, Dash, 
+        Downsampler, Extension, Info, Lodifier, MetricsCalculator,
         NormalEstimation, Read, Render, Subcommand, Upsampler, Write,
     },
 };
@@ -43,11 +39,8 @@
         // "play" => Some(Box::from(Play::from_args)),
         "dash" => Some(Box::from(Dash::from_args)),
         "info" => Some(Box::from(Info::from_args)),
-<<<<<<< HEAD
         "extend" => Some(Box::from(Extension::from_args)),
-=======
         "lodify" => Some(Box::from(Lodifier::from_args)),
->>>>>>> 8491d943
         _ => None,
     }
 }
@@ -56,12 +49,9 @@
 pub enum PipelineMessage {
     IndexedPointCloud(PointCloud<PointXyzRgba>, u32),
     IndexedPointCloudNormal(PointCloud<PointXyzRgbaNormal>, u32),
-<<<<<<< HEAD
-=======
     IndexedPointCloudWithName(PointCloud<PointXyzRgba>, u32, String, bool),
     // PointCloud(PointCloud<PointXyzRgba>),
     MetaData(Bounds, Vec<usize>, Vec<usize>, (usize, usize, usize)),
->>>>>>> 8491d943
     Metrics(Metrics),
     // Pipeline message used by vv extend, contains the object that
     // subcommand wants to pass to children or subsequennt subcommand
