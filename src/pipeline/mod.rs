--- conflicted
+++ resolved
@@ -14,13 +14,8 @@
     executor::Executor,
     executor::ExecutorBuilder,
     subcommands::{
-<<<<<<< HEAD
-        convert, downsample, metrics, read, to_png, upsample, write, normal_estimation, Convert, Downsampler,
-        MetricsCalculator, Read, Subcommand, ToPng, Upsampler, Write, NormalEstimation,
-=======
         convert, dash, downsample, info, metrics, read, render, upsample, write, Convert, Dash,
-        Downsampler, Info, MetricsCalculator, Read, Render, Subcommand, Upsampler, Write,
->>>>>>> 779f86ff
+        Downsampler, Info, MetricsCalculator, Read, Render, Subcommand, Upsampler, Write, NormalEstimation, normal_estimation,
     },
 };
 
@@ -35,13 +30,10 @@
         "downsample" => Some(Box::from(Downsampler::from_args)),
         "upsample" => Some(Box::from(Upsampler::from_args)),
         "convert" => Some(Box::from(Convert::from_args)),
-<<<<<<< HEAD
         "normal" => Some(Box::from(NormalEstimation::from_args)),
         // "play" => Some(Box::from(Play::from_args)),
-=======
         "dash" => Some(Box::from(Dash::from_args)),
         "info" => Some(Box::from(Info::from_args)),
->>>>>>> 779f86ff
         _ => None,
     }
 }
@@ -208,15 +200,12 @@
     Downsample(downsample::Args),
     #[clap(name = "upsample")]
     Upsample(upsample::Args),
-<<<<<<< HEAD
     #[clap(name = "normal")]
     NormalEstimation(normal_estimation::Args),
-=======
     #[clap(name = "info")]
     Info(info::Args),
     #[clap(name = "dash")]
     Dash(dash::Args),
->>>>>>> 779f86ff
 }
 
 fn display_main_help_msg() {
