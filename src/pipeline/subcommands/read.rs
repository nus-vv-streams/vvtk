use std::ffi::OsString;

use clap::Parser;

use super::Subcommand;
use crate::pipeline::channel::Channel;
use crate::pipeline::PipelineMessage;
use crate::utils::{find_all_files, read_file_to_point_cloud};

#[derive(clap::ValueEnum, Clone, Copy)]
enum FileType {
    All,
    Ply,
    Pcd,
}

#[derive(Parser)]
struct Args {
    #[clap(short = 't', long, value_enum, default_value_t = FileType::All)]
    filetype: FileType,
    /// Files, glob patterns, directories
    files: Vec<OsString>,
}

pub struct Read {
    args: Args,
}

impl Read {
    pub fn from_args(args: Vec<String>) -> Box<dyn Subcommand> {
        Box::from(Read {
            args: Args::parse_from(args),
        })
    }
}

impl Subcommand for Read {
    fn handle(&mut self, messages: Vec<PipelineMessage>, channel: &Channel) {
        if messages.is_empty() {
            let mut files = find_all_files(&self.args.files);
<<<<<<< HEAD
            progress
                .send(Progress::Length(files.len()))
                .expect("should be able to send");
            files.sort();
            for file in files {
                println!("Reading file: {:?}", file);
                let point_cloud = read_file_to_point_cloud(&file).unwrap();
                println!("read point cloud successfully with size: {}", point_cloud.points.len());
                // if let Some(pc) = point_cloud {
                    
                    // out.send(PipelineMessage::PointCloud(pc)).unwrap_or_else(|err| {
                    //     println!("Error: {:?}", err);
                    // });
                out.send(PipelineMessage::PointCloud(point_cloud)).expect("should be able to send");
                println!("Send point cloud successfully");

                // get receiver number in the pipeline
                let mut recv_num = 0;
                
                

                // }
                progress
                    .send(Progress::Incr)
                    .expect("should be able to send");
            }
            progress
                .send(Progress::Completed)
                .expect("should be able to send");
            out.send(PipelineMessage::End)
                .expect("should be able to send");
        } else {
            out.send(message).expect("should be able to send");
=======
            files.sort();
            for file in files {
                match &self.args.filetype {
                    FileType::All => {}
                    FileType::Pcd => {
                        if file.extension().and_then(|ext| ext.to_str()) != Some("pcd") {
                            continue;
                        }
                    }
                    FileType::Ply => {
                        if file.extension().and_then(|ext| ext.to_str()) != Some("ply") {
                            continue;
                        }
                    }
                }

                let point_cloud = read_file_to_point_cloud(&file);
                if let Some(pc) = point_cloud {
                    channel.send(PipelineMessage::PointCloud(pc));
                }
            }
            channel.send(PipelineMessage::End);
        } else {
            for message in messages {
                channel.send(message);
            }
>>>>>>> 43b542a7
        }
    }
}<|MERGE_RESOLUTION|>--- conflicted
+++ resolved
@@ -38,41 +38,6 @@
     fn handle(&mut self, messages: Vec<PipelineMessage>, channel: &Channel) {
         if messages.is_empty() {
             let mut files = find_all_files(&self.args.files);
-<<<<<<< HEAD
-            progress
-                .send(Progress::Length(files.len()))
-                .expect("should be able to send");
-            files.sort();
-            for file in files {
-                println!("Reading file: {:?}", file);
-                let point_cloud = read_file_to_point_cloud(&file).unwrap();
-                println!("read point cloud successfully with size: {}", point_cloud.points.len());
-                // if let Some(pc) = point_cloud {
-                    
-                    // out.send(PipelineMessage::PointCloud(pc)).unwrap_or_else(|err| {
-                    //     println!("Error: {:?}", err);
-                    // });
-                out.send(PipelineMessage::PointCloud(point_cloud)).expect("should be able to send");
-                println!("Send point cloud successfully");
-
-                // get receiver number in the pipeline
-                let mut recv_num = 0;
-                
-                
-
-                // }
-                progress
-                    .send(Progress::Incr)
-                    .expect("should be able to send");
-            }
-            progress
-                .send(Progress::Completed)
-                .expect("should be able to send");
-            out.send(PipelineMessage::End)
-                .expect("should be able to send");
-        } else {
-            out.send(message).expect("should be able to send");
-=======
             files.sort();
             for file in files {
                 match &self.args.filetype {
@@ -99,7 +64,6 @@
             for message in messages {
                 channel.send(message);
             }
->>>>>>> 43b542a7
         }
     }
 }