use cgmath::num_traits::pow;
use clap::Parser;
// use log::warn;

use crate::formats::metadata::MetaData;
use crate::pcd::{
    create_pcd, create_pcd_from_pc_normal, write_pcd_data, write_pcd_file, PCDDataType,
};
use crate::pipeline::channel::Channel;
use crate::pipeline::PipelineMessage;
<<<<<<< HEAD
use crate::utils::{pcd_to_ply_from_data, pcd_to_ply_from_data_normal, ConvertOutputFormat};
=======
use crate::utils::{
    pcd_to_ply_from_data, pcd_to_ply_from_data_normal, pcd_to_ply_from_data_with_faces,
    ConvertOutputFormat,
};
>>>>>>> 16fbdddf
use std::fs::File;
use std::path::Path;

use super::Subcommand;

#[derive(Parser)]
#[clap(
    about = "Writes from input stream into a file, input stream can be pointcloud data or metrics",
    override_usage = format!("\x1B[1m{}\x1B[0m [OPTIONS] <output_dir> +input=plys", "write")
)]
pub struct Args {
    /// output directory to store point cloud files or metrics
    output_dir: String,

    #[clap(long, default_value = "pcd")]
    output_format: ConvertOutputFormat,

    #[clap(short, long, default_value = "binary")]
    storage_type: Option<PCDDataType>,

    #[clap(long, default_value_t = 5)]
    name_length: usize,
}
pub struct Write {
    args: Args,
    count: u64,
    metadata: Option<MetaData>,
}

impl Write {
    pub fn from_args(args: Vec<String>) -> Box<dyn Subcommand> {
        let args = Args::parse_from(args);
        std::fs::create_dir_all(Path::new(&args.output_dir))
            .expect("Failed to create output directory");
        Box::from(Write {
            args,
            count: 0,
            metadata: None,
        })
    }
}

impl Subcommand for Write {
    // Possible change: merge the copy and paste part of the code
    fn handle(&mut self, messages: Vec<PipelineMessage>, channel: &Channel) {
        // println!("Start writing...");
        let output_path = Path::new(&self.args.output_dir);
        let max_count = pow(10, self.args.name_length);
        for message in messages {
            match &message {
                PipelineMessage::IndexedPointCloud(pc, i) => {
                    // println!("Writing point cloud with point num {}", pc.points.len());
                    let pcd_data_type = self
                        .args
                        .storage_type
                        .expect("PCD data type should be provided");
                    let output_format = self.args.output_format.to_string();

                    // !! use index(i) instead of count to make sure the order of files
                    let padded_count = format!("{:0width$}", i, width = self.args.name_length);
                    let file_name = format!("{}.{}", padded_count, output_format);
                    self.count += 1;
                    if self.count >= max_count {
                        channel.send(PipelineMessage::End);
                        panic!("Too many files, please increase the name length by setting --name-length")
                    }

                    let file_name = Path::new(&file_name);
                    let output_file = output_path.join(file_name);
                    if !output_path.exists() {
                        std::fs::create_dir_all(output_path)
                            .expect("Failed to create output directory");
                    }

                    // use pcd format as a trasition format now
                    let pcd = create_pcd(pc);

                    match output_format.as_str() {
                        "pcd" => {
                            if let Err(e) = write_pcd_file(&pcd, pcd_data_type, &output_file) {
                                println!("Failed to write {:?}\n{e}", output_file);
                            }
                        }
                        "ply" => {
                            if let Err(e) = pcd_to_ply_from_data(&output_file, pcd_data_type, pcd) {
                                println!("Failed to write {:?}\n{e}", output_file);
                            }
                        }
                        _ => {
                            println!("Unsupported output format {}", output_format);
                            continue;
                        }
                    }
                }
                PipelineMessage::IndexedPointCloudWithTriangleFaces(pc, i, triangle_faces) => {
                    println!("Writing point cloud with {} points", pc.points.len());
                    let pcd_data_type = self
                        .args
                        .storage_type
                        .expect("PCD data type should be provided");
                    let output_format = self.args.output_format.to_string();

                    // !! use index(i) instead of count to make sure the order of files
                    let padded_count = format!("{:0width$}", i, width = self.args.name_length);
                    let file_name = format!("{}.{}", padded_count, output_format);
                    self.count += 1;
                    if self.count >= max_count {
                        channel.send(PipelineMessage::End);
                        panic!("Too many files, please increase the name length by setting --name-length")
                    }

                    let file_name = Path::new(&file_name);
                    let output_file = output_path.join(file_name);
                    if !output_path.exists() {
                        std::fs::create_dir_all(output_path)
                            .expect("Failed to create output directory");
                    }

                    // use pcd format as a trasition format now
                    let pcd = create_pcd(pc);

                    match output_format.as_str() {
                        "pcd" => {
                            if let Err(e) = write_pcd_file(&pcd, pcd_data_type, &output_file) {
                                println!("Failed to write {:?}\n{e}", output_file);
                            }
                        }
                        "ply" => {
                            if let Err(e) = pcd_to_ply_from_data_with_faces(
                                &output_file,
                                pcd_data_type,
                                pcd,
                                triangle_faces,
                            ) {
                                println!("Failed to write {:?}\n{e}", output_file);
                            }
                        }
                        _ => {
                            println!("Unsupported output format {}", output_format);
                            continue;
                        }
                    }
                }
                PipelineMessage::Metrics(metrics) => {
                    let file_name = format!("{}.metrics", self.count);
                    self.count += 1;
                    let file_name = Path::new(&file_name);
                    let output_file = output_path.join(file_name);
                    File::create(output_file)
                        .and_then(|mut f| metrics.write_to(&mut f))
                        .expect("Should be able to create file to write metrics to");
                }
                PipelineMessage::IndexedPointCloudNormal(pc, i) => {
                    // println!("Writing point cloud with point num {}", pc.points.len());
                    let pcd_data_type = self
                        .args
                        .storage_type
                        .expect("PCD data type should be provided");
                    let output_format = self.args.output_format.to_string();

                    // !! use index(i) instead of count to make sure the order of files
                    let padded_count = format!("{:0width$}", i, width = self.args.name_length);
                    let file_name = format!("{}.{}", padded_count, output_format);
                    self.count += 1;
                    if self.count >= max_count {
                        channel.send(PipelineMessage::End);
                        panic!("Too many files, please increase the name length by setting --name-length")
                    }

                    let file_name = Path::new(&file_name);
                    let output_file = output_path.join(file_name);
                    if !output_path.exists() {
                        std::fs::create_dir_all(output_path)
                            .expect("Failed to create output directory");
                    }

                    let pcd = create_pcd_from_pc_normal(pc);

                    match output_format.as_str() {
                        "pcd" => {
                            if let Err(e) = write_pcd_file(&pcd, pcd_data_type, &output_file) {
                                println!("Failed to write {:?}\n{e}", output_file);
                            }
                        }
                        "ply" => {
                            if let Err(e) =
                                pcd_to_ply_from_data_normal(&output_file, pcd_data_type, pcd)
                            {
<<<<<<< HEAD
                                println!("Failed to write {:?}\n{e}", output_file);
                            }
                        }
                        _ => {
                            println!("Unsupported output format {}", output_format);
                            continue;
                        }
                    }
                }
                PipelineMessage::SubcommandMessage(subcommand_object, i) => {
                    // Only vv extend will send SubcommandMessage, other subcommand will send IndexedPointCloud to make sure the other command will
                    // continue to be compatible by receiving IndexedPointCloud
                    let pc = subcommand_object.get_content();
                    let pcd_data_type = self
                        .args
                        .storage_type
                        .expect("PCD data type should be provided");
                    let output_format = self.args.output_format.to_string();

                    // !! use index(i) instead of count to make sure the order of files
                    let padded_count = format!("{:0width$}", i, width = self.args.name_length);
                    let file_name = format!("{}.{}", padded_count, output_format);
                    self.count += 1;
                    if self.count >= max_count {
                        channel.send(PipelineMessage::End);
                        panic!("Too many files, please increase the name length by setting --name-length")
                    }

                    let file_name = Path::new(&file_name);
                    let output_file = output_path.join(file_name);
                    if !output_path.exists() {
                        std::fs::create_dir_all(output_path)
                            .expect("Failed to create output directory");
                    }

                    // use pcd format as a trasition format now
                    let pcd = create_pcd(pc);

                    match output_format.as_str() {
                        "pcd" => {
                            if let Err(e) = write_pcd_file(&pcd, pcd_data_type, &output_file) {
                                println!("Failed to write {:?}\n{e}", output_file);
                            }
                        }
                        "ply" => {
                            if let Err(e) = pcd_to_ply_from_data(&output_file, pcd_data_type, pcd) {
=======
>>>>>>> 16fbdddf
                                println!("Failed to write {:?}\n{e}", output_file);
                            }
                        }
                        _ => {
                            println!("Unsupported output format {}", output_format);
                            continue;
                        }
                    }
                }
                PipelineMessage::IndexedPointCloudWithName(pc, i, name, with_header) => {
                    let pcd_data_type = self
                        .args
                        .storage_type
                        .expect("PCD data type should be provided");
                    let output_format = self.args.output_format.to_string();

                    // !! use index(i) instead of count to make sure the order of files
                    let padded_count = format!("{:0width$}", i, width = self.args.name_length);
                    let file_name = format!("{}.{}", padded_count, output_format);
                    self.count += 1;
                    if self.count >= max_count {
                        channel.send(PipelineMessage::End);
                        panic!("Too many files, please increase the name length by setting --name-length")
                    }

                    let file_name = Path::new(&file_name);
                    let subfolder = output_path.join(name);
                    let output_file = subfolder.join(file_name);
                    if !subfolder.exists() {
                        std::fs::create_dir_all(&subfolder)
                            .expect("Failed to create output directory");
                    }

                    let pcd = create_pcd(pc);

                    match output_format.as_str() {
                        "pcd" => {
                            if *with_header {
                                if let Err(e) = write_pcd_file(&pcd, pcd_data_type, &output_file) {
                                    println!("Failed to write {:?}\n{e}", output_file);
                                }
                            } else {
                                if let Err(e) = write_pcd_data(&pcd, pcd_data_type, &output_file) {
                                    println!("Failed to write {:?}\n{e}", output_file);
                                }
                            }
                        }
                        "ply" => {
                            if let Err(e) = pcd_to_ply_from_data(&output_file, pcd_data_type, pcd) {
                                println!("Failed to write {:?}\n{e}", output_file);
                            }
                        }
                        _ => {
                            println!("Unsupported output format {}", output_format);
                            continue;
                        }
                    }
                }
                PipelineMessage::MetaData(
                    bound,
                    base_point_num,
                    additional_point_num,
                    partitions,
                ) => {
                    if self.metadata.is_none() {
                        self.metadata = Some(MetaData::default());
                    }
                    self.metadata.as_mut().unwrap().next(
                        bound.clone(),
                        base_point_num.clone(),
                        additional_point_num.clone(),
                    );
                    self.metadata.as_mut().unwrap().partitions = *partitions;
                }
                PipelineMessage::End => {
                    if let Some(metadata) = &self.metadata {
                        if !output_path.exists() {
                            std::fs::create_dir_all(output_path)
                                .expect("Failed to create output directory");
                        }

                        let metadata_file = output_path.join("metadata.json");
                        let json = serde_json::to_string_pretty(metadata).unwrap();
                        std::fs::write(metadata_file, json).expect("Unable to write file");
                    }
                }
                PipelineMessage::DummyForIncrement => {}
            }
            channel.send(message);
        }
    }
}<|MERGE_RESOLUTION|>--- conflicted
+++ resolved
@@ -8,14 +8,10 @@
 };
 use crate::pipeline::channel::Channel;
 use crate::pipeline::PipelineMessage;
-<<<<<<< HEAD
-use crate::utils::{pcd_to_ply_from_data, pcd_to_ply_from_data_normal, ConvertOutputFormat};
-=======
 use crate::utils::{
     pcd_to_ply_from_data, pcd_to_ply_from_data_normal, pcd_to_ply_from_data_with_faces,
     ConvertOutputFormat,
 };
->>>>>>> 16fbdddf
 use std::fs::File;
 use std::path::Path;
 
@@ -204,7 +200,6 @@
                             if let Err(e) =
                                 pcd_to_ply_from_data_normal(&output_file, pcd_data_type, pcd)
                             {
-<<<<<<< HEAD
                                 println!("Failed to write {:?}\n{e}", output_file);
                             }
                         }
@@ -251,10 +246,11 @@
                         }
                         "ply" => {
                             if let Err(e) = pcd_to_ply_from_data(&output_file, pcd_data_type, pcd) {
-=======
->>>>>>> 16fbdddf
-                                println!("Failed to write {:?}\n{e}", output_file);
-                            }
+                            //if let Err(e) =
+                            //    pcd_to_ply_from_data_normal(&output_file, pcd_data_type, pcd)
+                            //{
+                            //    println!("Failed to write {:?}\n{e}", output_file);
+                            //}
                         }
                         _ => {
                             println!("Unsupported output format {}", output_format);
