use cgmath::num_traits::pow;
use clap::Parser;
// use log::warn;

use crate::formats::metadata::MetaData;
use crate::pcd::{
    create_pcd, create_pcd_from_pc_normal, write_pcd_data, write_pcd_file, PCDDataType,
};
use crate::pipeline::channel::Channel;
use crate::pipeline::PipelineMessage;
use crate::utils::{pcd_to_ply_from_data, pcd_to_ply_from_data_normal, ConvertOutputFormat};
use std::fs::File;
use std::path::Path;

use super::Subcommand;

#[derive(Parser)]
#[clap(
    about = "Writes from input stream into a file, input stream can be pointcloud data or metrics",
    override_usage = format!("\x1B[1m{}\x1B[0m [OPTIONS] <output_dir> +input=plys", "write")
)]
pub struct Args {
    /// output directory to store point cloud files or metrics
    output_dir: String,

    #[clap(long, default_value = "pcd")]
    output_format: ConvertOutputFormat,

    #[clap(short, long, default_value = "binary")]
    storage_type: Option<PCDDataType>,

    #[clap(long, default_value_t = 5)]
    name_length: usize,
}
pub struct Write {
    args: Args,
    count: u64,
    metadata: Option<MetaData>,
}

impl Write {
    pub fn from_args(args: Vec<String>) -> Box<dyn Subcommand> {
        let args = Args::parse_from(args);
        std::fs::create_dir_all(Path::new(&args.output_dir))
            .expect("Failed to create output directory");
        Box::from(Write {
            args,
            count: 0,
            metadata: None,
        })
    }
}

impl Subcommand for Write {
    // Possible change: merge the copy and paste part of the code
    fn handle(&mut self, messages: Vec<PipelineMessage>, channel: &Channel) {
        // println!("Start writing...");
        let output_path = Path::new(&self.args.output_dir);
        let max_count = pow(10, self.args.name_length);
        for message in messages {
<<<<<<< HEAD
=======
            // println!("message: {:?}", message);
>>>>>>> 8491d943
            match &message {
                PipelineMessage::IndexedPointCloud(pc, i) => {
                    // println!("Writing point cloud with point num {}", pc.points.len());
                    let pcd_data_type = self
                        .args
                        .storage_type
                        .expect("PCD data type should be provided");
                    let output_format = self.args.output_format.to_string();

                    // !! use index(i) instead of count to make sure the order of files
                    let padded_count = format!("{:0width$}", i, width = self.args.name_length);
                    let file_name = format!("{}.{}", padded_count, output_format);
                    self.count += 1;
                    if self.count >= max_count {
                        channel.send(PipelineMessage::End);
                        panic!("Too many files, please increase the name length by setting --name-length")
                    }

                    let file_name = Path::new(&file_name);
                    let output_file = output_path.join(file_name);
                    if !output_path.exists() {
                        std::fs::create_dir_all(output_path)
                            .expect("Failed to create output directory");
                    }

                    // use pcd format as a trasition format now
                    let pcd = create_pcd(pc);

                    match output_format.as_str() {
                        "pcd" => {
                            if let Err(e) = write_pcd_file(&pcd, pcd_data_type, &output_file) {
                                println!("Failed to write {:?}\n{e}", output_file);
                            }
                        }
                        "ply" => {
                            if let Err(e) = pcd_to_ply_from_data(&output_file, pcd_data_type, pcd) {
                                println!("Failed to write {:?}\n{e}", output_file);
                            }
                        }
                        _ => {
                            println!("Unsupported output format {}", output_format);
                            continue;
                        }
                    }
                }
                PipelineMessage::Metrics(metrics) => {
                    let file_name = format!("{}.metrics", self.count);
                    self.count += 1;
                    let file_name = Path::new(&file_name);
                    let output_file = output_path.join(file_name);
                    File::create(output_file)
                        .and_then(|mut f| metrics.write_to(&mut f))
                        .expect("Should be able to create file to write metrics to");
                }
                PipelineMessage::IndexedPointCloudNormal(pc, i) => {
                    // println!("Writing point cloud with point num {}", pc.points.len());
                    let pcd_data_type = self
                        .args
                        .storage_type
                        .expect("PCD data type should be provided");
                    let output_format = self.args.output_format.to_string();

                    // !! use index(i) instead of count to make sure the order of files
                    let padded_count = format!("{:0width$}", i, width = self.args.name_length);
                    let file_name = format!("{}.{}", padded_count, output_format);
                    self.count += 1;
                    if self.count >= max_count {
                        channel.send(PipelineMessage::End);
                        panic!("Too many files, please increase the name length by setting --name-length")
                    }

                    let file_name = Path::new(&file_name);
                    let output_file = output_path.join(file_name);
                    if !output_path.exists() {
                        std::fs::create_dir_all(output_path)
                            .expect("Failed to create output directory");
                    }

                    let pcd = create_pcd_from_pc_normal(pc);

                    match output_format.as_str() {
                        "pcd" => {
                            if let Err(e) = write_pcd_file(&pcd, pcd_data_type, &output_file) {
                                println!("Failed to write {:?}\n{e}", output_file);
                            }
                        }
                        "ply" => {
                            if let Err(e) =
                                pcd_to_ply_from_data_normal(&output_file, pcd_data_type, pcd)
                            {
                                println!("Failed to write {:?}\n{e}", output_file);
                            }
                        }
                        _ => {
                            println!("Unsupported output format {}", output_format);
                            continue;
                        }
                    }
                }
<<<<<<< HEAD
                PipelineMessage::SubcommandMessage(subcommand_object, i) => {
                    // Only vv extend will send SubcommandMessage, other subcommand will send IndexedPointCloud to make sure the other command will
                    // continue to be compatible by receiving IndexedPointCloud
                    let pc = subcommand_object.get_content();
=======
                PipelineMessage::IndexedPointCloudWithName(pc, i, name, with_header) => {
>>>>>>> 8491d943
                    let pcd_data_type = self
                        .args
                        .storage_type
                        .expect("PCD data type should be provided");
                    let output_format = self.args.output_format.to_string();

                    // !! use index(i) instead of count to make sure the order of files
                    let padded_count = format!("{:0width$}", i, width = self.args.name_length);
                    let file_name = format!("{}.{}", padded_count, output_format);
                    self.count += 1;
                    if self.count >= max_count {
                        channel.send(PipelineMessage::End);
                        panic!("Too many files, please increase the name length by setting --name-length")
                    }

                    let file_name = Path::new(&file_name);
<<<<<<< HEAD
                    let output_file = output_path.join(file_name);
                    if !output_path.exists() {
                        std::fs::create_dir_all(output_path)
                            .expect("Failed to create output directory");
                    }

                    // use pcd format as a trasition format now
=======
                    let subfolder = output_path.join(name);
                    let output_file = subfolder.join(file_name);
                    if !subfolder.exists() {
                        std::fs::create_dir_all(&subfolder)
                            .expect("Failed to create output directory");
                    }

>>>>>>> 8491d943
                    let pcd = create_pcd(pc);

                    match output_format.as_str() {
                        "pcd" => {
<<<<<<< HEAD
                            if let Err(e) = write_pcd_file(&pcd, pcd_data_type, &output_file) {
                                println!("Failed to write {:?}\n{e}", output_file);
=======
                            if *with_header {
                                if let Err(e) = write_pcd_file(&pcd, pcd_data_type, &output_file) {
                                    println!("Failed to write {:?}\n{e}", output_file);
                                }
                            } else {
                                if let Err(e) = write_pcd_data(&pcd, pcd_data_type, &output_file) {
                                    println!("Failed to write {:?}\n{e}", output_file);
                                }
>>>>>>> 8491d943
                            }
                        }
                        "ply" => {
                            if let Err(e) = pcd_to_ply_from_data(&output_file, pcd_data_type, pcd) {
                                println!("Failed to write {:?}\n{e}", output_file);
                            }
                        }
                        _ => {
                            println!("Unsupported output format {}", output_format);
                            continue;
                        }
                    }
                }
<<<<<<< HEAD
                PipelineMessage::End | PipelineMessage::DummyForIncrement => {}
=======
                PipelineMessage::MetaData(
                    bound,
                    base_point_num,
                    additional_point_num,
                    partitions,
                ) => {
                    if self.metadata.is_none() {
                        self.metadata = Some(MetaData::default());
                    }
                    self.metadata.as_mut().unwrap().next(
                        bound.clone(),
                        base_point_num.clone(),
                        additional_point_num.clone(),
                    );
                    self.metadata.as_mut().unwrap().partitions = *partitions;
                }
                PipelineMessage::End => {
                    if let Some(metadata) = &self.metadata {
                        if !output_path.exists() {
                            std::fs::create_dir_all(output_path)
                                .expect("Failed to create output directory");
                        }

                        let metadata_file = output_path.join("metadata.json");
                        let json = serde_json::to_string_pretty(metadata).unwrap();
                        std::fs::write(metadata_file, json).expect("Unable to write file");
                    }
                }
                PipelineMessage::DummyForIncrement => {}
>>>>>>> 8491d943
            }
            channel.send(message);
        }
    }
}<|MERGE_RESOLUTION|>--- conflicted
+++ resolved
@@ -58,10 +58,6 @@
         let output_path = Path::new(&self.args.output_dir);
         let max_count = pow(10, self.args.name_length);
         for message in messages {
-<<<<<<< HEAD
-=======
-            // println!("message: {:?}", message);
->>>>>>> 8491d943
             match &message {
                 PipelineMessage::IndexedPointCloud(pc, i) => {
                     // println!("Writing point cloud with point num {}", pc.points.len());
@@ -161,31 +157,26 @@
                         }
                     }
                 }
-<<<<<<< HEAD
                 PipelineMessage::SubcommandMessage(subcommand_object, i) => {
                     // Only vv extend will send SubcommandMessage, other subcommand will send IndexedPointCloud to make sure the other command will
                     // continue to be compatible by receiving IndexedPointCloud
                     let pc = subcommand_object.get_content();
-=======
-                PipelineMessage::IndexedPointCloudWithName(pc, i, name, with_header) => {
->>>>>>> 8491d943
-                    let pcd_data_type = self
-                        .args
-                        .storage_type
-                        .expect("PCD data type should be provided");
-                    let output_format = self.args.output_format.to_string();
-
-                    // !! use index(i) instead of count to make sure the order of files
-                    let padded_count = format!("{:0width$}", i, width = self.args.name_length);
-                    let file_name = format!("{}.{}", padded_count, output_format);
-                    self.count += 1;
-                    if self.count >= max_count {
-                        channel.send(PipelineMessage::End);
-                        panic!("Too many files, please increase the name length by setting --name-length")
-                    }
-
-                    let file_name = Path::new(&file_name);
-<<<<<<< HEAD
+                    let pcd_data_type = self
+                        .args
+                        .storage_type
+                        .expect("PCD data type should be provided");
+                    let output_format = self.args.output_format.to_string();
+
+                    // !! use index(i) instead of count to make sure the order of files
+                    let padded_count = format!("{:0width$}", i, width = self.args.name_length);
+                    let file_name = format!("{}.{}", padded_count, output_format);
+                    self.count += 1;
+                    if self.count >= max_count {
+                        channel.send(PipelineMessage::End);
+                        panic!("Too many files, please increase the name length by setting --name-length")
+                    }
+
+                    let file_name = Path::new(&file_name);
                     let output_file = output_path.join(file_name);
                     if !output_path.exists() {
                         std::fs::create_dir_all(output_path)
@@ -193,7 +184,42 @@
                     }
 
                     // use pcd format as a trasition format now
-=======
+                    let pcd = create_pcd(pc);
+
+                    match output_format.as_str() {
+                        "pcd" => {
+                            if let Err(e) = write_pcd_file(&pcd, pcd_data_type, &output_file) {
+                                println!("Failed to write {:?}\n{e}", output_file);
+                            }
+                        }
+                        "ply" => {
+                            if let Err(e) = pcd_to_ply_from_data(&output_file, pcd_data_type, pcd) {
+                                println!("Failed to write {:?}\n{e}", output_file);
+                            }
+                        }
+                        _ => {
+                            println!("Unsupported output format {}", output_format);
+                            continue;
+                        }
+                    }
+                }
+                PipelineMessage::IndexedPointCloudWithName(pc, i, name, with_header) => {
+                    let pcd_data_type = self
+                        .args
+                        .storage_type
+                        .expect("PCD data type should be provided");
+                    let output_format = self.args.output_format.to_string();
+
+                    // !! use index(i) instead of count to make sure the order of files
+                    let padded_count = format!("{:0width$}", i, width = self.args.name_length);
+                    let file_name = format!("{}.{}", padded_count, output_format);
+                    self.count += 1;
+                    if self.count >= max_count {
+                        channel.send(PipelineMessage::End);
+                        panic!("Too many files, please increase the name length by setting --name-length")
+                    }
+
+                    let file_name = Path::new(&file_name);
                     let subfolder = output_path.join(name);
                     let output_file = subfolder.join(file_name);
                     if !subfolder.exists() {
@@ -201,15 +227,10 @@
                             .expect("Failed to create output directory");
                     }
 
->>>>>>> 8491d943
                     let pcd = create_pcd(pc);
 
                     match output_format.as_str() {
                         "pcd" => {
-<<<<<<< HEAD
-                            if let Err(e) = write_pcd_file(&pcd, pcd_data_type, &output_file) {
-                                println!("Failed to write {:?}\n{e}", output_file);
-=======
                             if *with_header {
                                 if let Err(e) = write_pcd_file(&pcd, pcd_data_type, &output_file) {
                                     println!("Failed to write {:?}\n{e}", output_file);
@@ -218,7 +239,6 @@
                                 if let Err(e) = write_pcd_data(&pcd, pcd_data_type, &output_file) {
                                     println!("Failed to write {:?}\n{e}", output_file);
                                 }
->>>>>>> 8491d943
                             }
                         }
                         "ply" => {
@@ -231,10 +251,7 @@
                             continue;
                         }
                     }
-                }
-<<<<<<< HEAD
-                PipelineMessage::End | PipelineMessage::DummyForIncrement => {}
-=======
+                }                
                 PipelineMessage::MetaData(
                     bound,
                     base_point_num,
@@ -264,7 +281,6 @@
                     }
                 }
                 PipelineMessage::DummyForIncrement => {}
->>>>>>> 8491d943
             }
             channel.send(message);
         }
