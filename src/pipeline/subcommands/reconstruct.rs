--- conflicted
+++ resolved
@@ -24,17 +24,10 @@
         for message in messages {
             match message {
                 PipelineMessage::IndexedPointCloud(pc, i) => {
-<<<<<<< HEAD
-                    let now = std::time::Instant::now();
-                    let (reconstructed_pc, triangle_faces) = reconstruct(pc);
-                    let duration = now.elapsed();
-                    println!("total time: {:?}", duration);
-=======
                     let start = Instant::now();
                     let (reconstructed_pc, triangle_faces) = reconstruct(pc);
                     let duration = start.elapsed();
                     println!("Time elapsed in whole poisson reconstruct is: {:?}", duration);
->>>>>>> fcaaddfc
                     channel.send(PipelineMessage::IndexedPointCloudWithTriangleFaces(
                         reconstructed_pc,
                         i,
