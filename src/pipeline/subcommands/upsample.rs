use clap::ArgAction;
use clap::Parser;
use std::time::Instant;

use crate::{
    pipeline::{channel::Channel, PipelineMessage},
<<<<<<< HEAD
    upsample::interpolate::{upsample, upsample_grid},
=======
    reconstruct::poisson_reconstruct::reconstruct,
    upsample::{interpolate::upsample, upsample_methods::UpsampleMethod},
>>>>>>> e3e2a326
};

use super::Subcommand;

/// Upsamples a pointcloud from the stream.
#[derive(Parser)]
pub struct Args {
    #[clap(short, long, default_value_t = 0)]
    factor: usize,
    #[clap(short, long, default_value = "default")]
    method: UpsampleMethod,
    #[clap(short, long, default_value_t = 0.0)]
    screening: f64,
    #[clap(short, long, default_value_t = 6)]
    density_estimation_depth: usize,
    #[clap(long, default_value_t = 6)]
    max_depth: usize,
    #[clap(long, default_value_t = 10)]
    max_relaxation_iters: usize,
    #[clap(long, short, action=ArgAction::SetFalse)]
    colour: bool,
    #[clap(long, action=ArgAction::SetTrue)]
    faces: bool,
}

pub struct Upsampler {
    factor: usize,
}

pub struct Reconstructer {
    screening: f64,
    density_estimation_depth: usize,
    max_depth: usize,
    max_relaxation_iters: usize,
    with_colour: bool,
    with_faces: bool,
}

impl Upsampler {
    pub fn from_args(args: Vec<String>) -> Box<dyn Subcommand> {
        let args: Args = Args::parse_from(args);
        match args.method {
            UpsampleMethod::Default => Box::new(Upsampler {
                factor: args.factor,
            }),
            UpsampleMethod::Spsr => Box::new(Reconstructer {
                screening: args.screening,
                density_estimation_depth: args.density_estimation_depth,
                max_depth: args.max_depth,
                max_relaxation_iters: args.max_relaxation_iters,
                with_colour: args.colour,
                with_faces: args.faces,
            }),
        }
    }
}

impl Subcommand for Upsampler {
    fn handle(&mut self, messages: Vec<PipelineMessage>, channel: &Channel) {
        for message in messages {
            match message {
                PipelineMessage::IndexedPointCloud(pc, i) => {
<<<<<<< HEAD
                    let upsampled_pc = upsample_grid(pc, self.factor);
=======
                    println!("Doing upsample");
                    let upsampled_pc = upsample(pc, self.factor);
>>>>>>> e3e2a326
                    channel.send(PipelineMessage::IndexedPointCloud(upsampled_pc, i));
                }
                PipelineMessage::SubcommandMessage(subcommand_object, i) => {
                    // Only vv extend will send SubcommandMessage, other subcommand will send IndexedPointCloud to make sure the other command will
                    // continue to be compatible by receiving IndexedPointCloud
                    let pc = subcommand_object.get_content();
                    let upsampled_pc = upsample(pc.clone(), self.factor);
                    channel.send(PipelineMessage::IndexedPointCloud(upsampled_pc, i));
                }

                PipelineMessage::End => {
                    channel.send(message);
                }
                PipelineMessage::Metrics(_)
                | PipelineMessage::DummyForIncrement
                | PipelineMessage::MetaData(_, _, _, _)
                | PipelineMessage::IndexedPointCloudWithName(_, _, _, _)
                | PipelineMessage::IndexedPointCloudWithTriangleFaces(_, _, _)
                | PipelineMessage::IndexedPointCloudNormal(_, _) => {}
            };
        }
    }
}

impl Subcommand for Reconstructer {
    fn handle(&mut self, messages: Vec<PipelineMessage>, channel: &Channel) {
        for message in messages {
            match message {
                PipelineMessage::IndexedPointCloudNormal(pc, i) => {
                    let start = Instant::now();
                    println!("Doing psr");
                    let (reconstructed_pc, triangle_faces) = reconstruct(
                        pc,
                        self.screening,
                        self.density_estimation_depth,
                        self.max_depth,
                        self.max_relaxation_iters,
                        self.with_colour,
                        self.with_faces,
                    );
                    let duration = start.elapsed();
                    println!(
                        "Time elapsed in whole poisson reconstruct is: {:?}",
                        duration
                    );
                    channel.send(PipelineMessage::IndexedPointCloudWithTriangleFaces(
                        reconstructed_pc,
                        i,
                        triangle_faces,
                    ));
                }
                PipelineMessage::IndexedPointCloud(_, _) => {
                    panic!("Normals are needed from normal estimation subcommand to perform poisson reconstruction");
                }
                PipelineMessage::Metrics(_)
                | PipelineMessage::DummyForIncrement
                | PipelineMessage::IndexedPointCloudWithName(_, _, _, _)
                | PipelineMessage::MetaData(_, _, _, _)
                | PipelineMessage::SubcommandMessage(_, _)
                | PipelineMessage::IndexedPointCloudWithTriangleFaces(_, _, _) => {}
                PipelineMessage::End => {
                    channel.send(message);
                }
            };
        }
    }
}<|MERGE_RESOLUTION|>--- conflicted
+++ resolved
@@ -4,12 +4,8 @@
 
 use crate::{
     pipeline::{channel::Channel, PipelineMessage},
-<<<<<<< HEAD
-    upsample::interpolate::{upsample, upsample_grid},
-=======
     reconstruct::poisson_reconstruct::reconstruct,
-    upsample::{interpolate::upsample, upsample_methods::UpsampleMethod},
->>>>>>> e3e2a326
+    upsample::{interpolate::upsample, interpolate::upsample_grid, upsample_methods::UpsampleMethod},
 };
 
 use super::Subcommand;
@@ -72,12 +68,9 @@
         for message in messages {
             match message {
                 PipelineMessage::IndexedPointCloud(pc, i) => {
-<<<<<<< HEAD
                     let upsampled_pc = upsample_grid(pc, self.factor);
-=======
-                    println!("Doing upsample");
-                    let upsampled_pc = upsample(pc, self.factor);
->>>>>>> e3e2a326
+                    // println!("Doing upsample");
+                    // let upsampled_pc = upsample(pc, self.factor);
                     channel.send(PipelineMessage::IndexedPointCloud(upsampled_pc, i));
                 }
                 PipelineMessage::SubcommandMessage(subcommand_object, i) => {
