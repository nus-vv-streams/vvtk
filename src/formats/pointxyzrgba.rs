<<<<<<< HEAD
use std::cmp::Ordering;

use serde::ser::{Serialize, SerializeStruct, Serializer};
=======
use serde::{
    ser::{Serialize, SerializeStruct, Serializer},
    Deserialize,
};
>>>>>>> e3e2a326
#[repr(C)]
#[derive(Debug, Copy, Clone, PartialEq, bytemuck::Pod, bytemuck::Zeroable, Deserialize)]
pub struct PointXyzRgba {
    pub x: f32,
    pub y: f32,
    pub z: f32,
    pub r: u8,
    pub g: u8,
    pub b: u8,
    pub a: u8,
}
<<<<<<< HEAD

impl PartialOrd for PointXyzRgba {
    fn partial_cmp(&self, other: &Self) -> Option<Ordering> {
        Some(self.cmp(other))
    }
}

impl Ord for PointXyzRgba {
    fn cmp(&self, other: &Self) -> Ordering {
        self.x
            .total_cmp(&other.x)
            .then_with(|| self.y.total_cmp(&other.y))
            .then_with(|| self.z.total_cmp(&other.z))
    }
}

impl Eq for PointXyzRgba {}

=======
>>>>>>> e3e2a326
impl Serialize for PointXyzRgba {
    fn serialize<S>(&self, serializer: S) -> Result<S::Ok, S::Error>
    where
        S: Serializer,
    {
        let mut state = serializer.serialize_struct("PointXyzRgba", 16)?;
        state.serialize_field("x", &self.x)?;
        state.serialize_field("y", &self.y)?;
        state.serialize_field("z", &self.z)?;
        #[cfg(target_endian = "little")]
        {
            state.serialize_field("b", &self.b)?;
            state.serialize_field("g", &self.g)?;
            state.serialize_field("r", &self.r)?;
            state.serialize_field("a", &self.a)?;
        }
        #[cfg(target_endian = "big")]
        {
            state.serialize_field("r", &self.r)?;
            state.serialize_field("g", &self.g)?;
            state.serialize_field("b", &self.b)?;
            state.serialize_field("a", &self.a)?;
        }
        state.end()
    }
}<|MERGE_RESOLUTION|>--- conflicted
+++ resolved
@@ -1,13 +1,8 @@
-<<<<<<< HEAD
 use std::cmp::Ordering;
-
-use serde::ser::{Serialize, SerializeStruct, Serializer};
-=======
 use serde::{
     ser::{Serialize, SerializeStruct, Serializer},
     Deserialize,
 };
->>>>>>> e3e2a326
 #[repr(C)]
 #[derive(Debug, Copy, Clone, PartialEq, bytemuck::Pod, bytemuck::Zeroable, Deserialize)]
 pub struct PointXyzRgba {
@@ -19,7 +14,6 @@
     pub b: u8,
     pub a: u8,
 }
-<<<<<<< HEAD
 
 impl PartialOrd for PointXyzRgba {
     fn partial_cmp(&self, other: &Self) -> Option<Ordering> {
@@ -38,8 +32,7 @@
 
 impl Eq for PointXyzRgba {}
 
-=======
->>>>>>> e3e2a326
+
 impl Serialize for PointXyzRgba {
     fn serialize<S>(&self, serializer: S) -> Result<S::Ok, S::Error>
     where
